import json

from flask_restful import fields

from fields.workflow_fields import workflow_partial_fields
from libs.helper import AppIconUrlField, TimestampField


class JsonStringField(fields.Raw):
    def format(self, value):
        if isinstance(value, str):
            try:
                return json.loads(value)
            except (json.JSONDecodeError, TypeError):
                return value
        return value


app_detail_kernel_fields = {
    "id": fields.String,
    "name": fields.String,
    "description": fields.String,
    "mode": fields.String(attribute="mode_compatible_with_agent"),
    "icon_type": fields.String,
    "icon": fields.String,
    "icon_background": fields.String,
    "icon_url": AppIconUrlField,
}

related_app_list = {
    "data": fields.List(fields.Nested(app_detail_kernel_fields)),
    "total": fields.Integer,
}

model_config_fields = {
    "opening_statement": fields.String,
    "suggested_questions": fields.Raw(attribute="suggested_questions_list"),
    "suggested_questions_after_answer": fields.Raw(attribute="suggested_questions_after_answer_dict"),
    "speech_to_text": fields.Raw(attribute="speech_to_text_dict"),
    "text_to_speech": fields.Raw(attribute="text_to_speech_dict"),
    "retriever_resource": fields.Raw(attribute="retriever_resource_dict"),
    "annotation_reply": fields.Raw(attribute="annotation_reply_dict"),
    "more_like_this": fields.Raw(attribute="more_like_this_dict"),
    "sensitive_word_avoidance": fields.Raw(attribute="sensitive_word_avoidance_dict"),
    "external_data_tools": fields.Raw(attribute="external_data_tools_list"),
    "model": fields.Raw(attribute="model_dict"),
    "user_input_form": fields.Raw(attribute="user_input_form_list"),
    "dataset_query_variable": fields.String,
    "pre_prompt": fields.String,
    "agent_mode": fields.Raw(attribute="agent_mode_dict"),
    "prompt_type": fields.String,
    "chat_prompt_config": fields.Raw(attribute="chat_prompt_config_dict"),
    "completion_prompt_config": fields.Raw(attribute="completion_prompt_config_dict"),
    "dataset_configs": fields.Raw(attribute="dataset_configs_dict"),
    "file_upload": fields.Raw(attribute="file_upload_dict"),
    "created_by": fields.String,
    "created_at": TimestampField,
    "updated_by": fields.String,
    "updated_at": TimestampField,
}

app_detail_fields = {
    "id": fields.String,
    "name": fields.String,
    "description": fields.String,
    "mode": fields.String(attribute="mode_compatible_with_agent"),
    "icon": fields.String,
    "icon_background": fields.String,
    "enable_site": fields.Boolean,
    "enable_api": fields.Boolean,
    "model_config": fields.Nested(model_config_fields, attribute="app_model_config", allow_null=True),
    "workflow": fields.Nested(workflow_partial_fields, allow_null=True),
    "tracing": fields.Raw,
    "use_icon_as_answer_icon": fields.Boolean,
    "created_by": fields.String,
    "created_at": TimestampField,
    "updated_by": fields.String,
    "updated_at": TimestampField,
    "access_mode": fields.String,
}

prompt_config_fields = {
    "prompt_template": fields.String,
}

model_config_partial_fields = {
    "model": fields.Raw(attribute="model_dict"),
    "pre_prompt": fields.String,
    "created_by": fields.String,
    "created_at": TimestampField,
    "updated_by": fields.String,
    "updated_at": TimestampField,
}

tag_fields = {"id": fields.String, "name": fields.String, "type": fields.String}

app_partial_fields = {
    "id": fields.String,
    "name": fields.String,
    "max_active_requests": fields.Raw(),
    "description": fields.String(attribute="desc_or_prompt"),
    "mode": fields.String(attribute="mode_compatible_with_agent"),
    "icon_type": fields.String,
    "icon": fields.String,
    "icon_background": fields.String,
    "icon_url": AppIconUrlField,
    "model_config": fields.Nested(model_config_partial_fields, attribute="app_model_config", allow_null=True),
    "workflow": fields.Nested(workflow_partial_fields, allow_null=True),
    "use_icon_as_answer_icon": fields.Boolean,
    "created_by": fields.String,
    "created_at": TimestampField,
    "updated_by": fields.String,
    "updated_at": TimestampField,
    "tags": fields.List(fields.Nested(tag_fields)),
    "access_mode": fields.String,
<<<<<<< HEAD
=======
    "create_user_name": fields.String,
    "author_name": fields.String,
>>>>>>> 2e4dfbd6
}


app_pagination_fields = {
    "page": fields.Integer,
    "limit": fields.Integer(attribute="per_page"),
    "total": fields.Integer,
    "has_more": fields.Boolean(attribute="has_next"),
    "data": fields.List(fields.Nested(app_partial_fields), attribute="items"),
}

template_fields = {
    "name": fields.String,
    "icon": fields.String,
    "icon_background": fields.String,
    "description": fields.String,
    "mode": fields.String,
    "model_config": fields.Nested(model_config_fields),
}

template_list_fields = {
    "data": fields.List(fields.Nested(template_fields)),
}

site_fields = {
    "access_token": fields.String(attribute="code"),
    "code": fields.String,
    "title": fields.String,
    "icon_type": fields.String,
    "icon": fields.String,
    "icon_background": fields.String,
    "icon_url": AppIconUrlField,
    "description": fields.String,
    "default_language": fields.String,
    "chat_color_theme": fields.String,
    "chat_color_theme_inverted": fields.Boolean,
    "customize_domain": fields.String,
    "copyright": fields.String,
    "privacy_policy": fields.String,
    "custom_disclaimer": fields.String,
    "customize_token_strategy": fields.String,
    "prompt_public": fields.Boolean,
    "app_base_url": fields.String,
    "show_workflow_steps": fields.Boolean,
    "use_icon_as_answer_icon": fields.Boolean,
    "created_by": fields.String,
    "created_at": TimestampField,
    "updated_by": fields.String,
    "updated_at": TimestampField,
}

deleted_tool_fields = {
    "type": fields.String,
    "tool_name": fields.String,
    "provider_id": fields.String,
}

app_detail_fields_with_site = {
    "id": fields.String,
    "name": fields.String,
    "description": fields.String,
    "mode": fields.String(attribute="mode_compatible_with_agent"),
    "icon_type": fields.String,
    "icon": fields.String,
    "icon_background": fields.String,
    "icon_url": AppIconUrlField,
    "enable_site": fields.Boolean,
    "enable_api": fields.Boolean,
    "model_config": fields.Nested(model_config_fields, attribute="app_model_config", allow_null=True),
    "workflow": fields.Nested(workflow_partial_fields, allow_null=True),
    "site": fields.Nested(site_fields),
    "api_base_url": fields.String,
    "use_icon_as_answer_icon": fields.Boolean,
    "created_by": fields.String,
    "created_at": TimestampField,
    "updated_by": fields.String,
    "updated_at": TimestampField,
    "deleted_tools": fields.List(fields.Nested(deleted_tool_fields)),
    "access_mode": fields.String,
}


app_site_fields = {
    "app_id": fields.String,
    "access_token": fields.String(attribute="code"),
    "code": fields.String,
    "title": fields.String,
    "icon": fields.String,
    "icon_background": fields.String,
    "description": fields.String,
    "default_language": fields.String,
    "customize_domain": fields.String,
    "copyright": fields.String,
    "privacy_policy": fields.String,
    "custom_disclaimer": fields.String,
    "customize_token_strategy": fields.String,
    "prompt_public": fields.Boolean,
    "show_workflow_steps": fields.Boolean,
    "use_icon_as_answer_icon": fields.Boolean,
}

leaked_dependency_fields = {"type": fields.String, "value": fields.Raw, "current_identifier": fields.String}

app_import_fields = {
    "id": fields.String,
    "status": fields.String,
    "app_id": fields.String,
    "app_mode": fields.String,
    "current_dsl_version": fields.String,
    "imported_dsl_version": fields.String,
    "error": fields.String,
}

app_import_check_dependencies_fields = {
    "leaked_dependencies": fields.List(fields.Nested(leaked_dependency_fields)),
}

app_server_fields = {
    "id": fields.String,
    "name": fields.String,
    "server_code": fields.String,
    "description": fields.String,
    "status": fields.String,
    "parameters": JsonStringField,
    "created_at": TimestampField,
    "updated_at": TimestampField,
}<|MERGE_RESOLUTION|>--- conflicted
+++ resolved
@@ -113,11 +113,8 @@
     "updated_at": TimestampField,
     "tags": fields.List(fields.Nested(tag_fields)),
     "access_mode": fields.String,
-<<<<<<< HEAD
-=======
     "create_user_name": fields.String,
     "author_name": fields.String,
->>>>>>> 2e4dfbd6
 }
 
 
