--- conflicted
+++ resolved
@@ -168,11 +168,7 @@
 def _get_remote_file_info(url: str):
     file_size = -1
     filename = url.split("/")[-1].split("?")[0] or "unknown_file"
-<<<<<<< HEAD
-    mime_type = mime_type or mimetypes.guess_type(filename)[0]
-=======
     mime_type = mimetypes.guess_type(filename)[0] or ""
->>>>>>> a700b494
 
     resp = ssrf_proxy.head(url, follow_redirects=True)
     if resp.status_code == httpx.codes.OK:
