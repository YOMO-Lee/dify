# base image
FROM python:3.12-slim-bookworm AS base

WORKDIR /app/api

# Install Poetry
ENV POETRY_VERSION=2.0.1

# if you located in China, you can use aliyun mirror to speed up
# RUN pip install --no-cache-dir poetry==${POETRY_VERSION} -i https://mirrors.aliyun.com/pypi/simple/

RUN pip install --no-cache-dir poetry==${POETRY_VERSION}

# Configure Poetry
ENV POETRY_CACHE_DIR=/tmp/poetry_cache
ENV POETRY_NO_INTERACTION=1
ENV POETRY_VIRTUALENVS_IN_PROJECT=true
ENV POETRY_VIRTUALENVS_CREATE=true
ENV POETRY_REQUESTS_TIMEOUT=15

FROM base AS packages

# if you located in China, you can use aliyun mirror to speed up
# RUN sed -i 's@deb.debian.org@mirrors.aliyun.com@g' /etc/apt/sources.list.d/debian.sources

RUN apt-get update \
    && apt-get install -y --no-install-recommends gcc g++ libc-dev libffi-dev libgmp-dev libmpfr-dev libmpc-dev

# Install Python dependencies
COPY pyproject.toml poetry.lock ./
RUN poetry install --sync --no-cache --no-root

# production stage
FROM base AS production

ENV FLASK_APP=app.py
ENV EDITION=SELF_HOSTED
ENV DEPLOY_ENV=PRODUCTION
ENV CONSOLE_API_URL=http://127.0.0.1:5001
ENV CONSOLE_WEB_URL=http://127.0.0.1:3000
ENV SERVICE_API_URL=http://127.0.0.1:5001
ENV APP_WEB_URL=http://127.0.0.1:3000

EXPOSE 5001

# set timezone
ENV TZ=UTC

WORKDIR /app/api

RUN apt-get update \
    && apt-get install -y --no-install-recommends curl nodejs libgmp-dev libmpfr-dev libmpc-dev \
    # if you located in China, you can use aliyun mirror to speed up
    # && echo "deb http://mirrors.aliyun.com/debian testing main" > /etc/apt/sources.list \
    && echo "deb http://deb.debian.org/debian testing main" > /etc/apt/sources.list \
    && apt-get update \
    # For Security
<<<<<<< HEAD
=======
    # && apt-get install -y --no-install-recommends expat=2.6.4-1 libldap-2.5-0=2.5.19+dfsg-1 perl=5.40.0-8 libsqlite3-0=3.46.1-1 zlib1g=1:1.3.dfsg+really1.3.1-1+b1 \
>>>>>>> beebba03
    # install a chinese font to support the use of tools like matplotlib
    && apt-get install -y fonts-noto-cjk \
    && apt-get autoremove -y \
    && rm -rf /var/lib/apt/lists/*

# Copy Python environment and packages
ENV VIRTUAL_ENV=/app/api/.venv
COPY --from=packages ${VIRTUAL_ENV} ${VIRTUAL_ENV}
ENV PATH="${VIRTUAL_ENV}/bin:${PATH}"

# Download nltk data
RUN python -c "import nltk; nltk.download('punkt'); nltk.download('averaged_perceptron_tagger')"

ENV TIKTOKEN_CACHE_DIR=/app/api/.tiktoken_cache

RUN python -c "import tiktoken; tiktoken.encoding_for_model('gpt2')"

# Copy source code
COPY . /app/api/

# Copy entrypoint
COPY docker/entrypoint.sh /entrypoint.sh
RUN chmod +x /entrypoint.sh


ARG COMMIT_SHA
ENV COMMIT_SHA=${COMMIT_SHA}

ENTRYPOINT ["/bin/bash", "/entrypoint.sh"]<|MERGE_RESOLUTION|>--- conflicted
+++ resolved
@@ -55,10 +55,7 @@
     && echo "deb http://deb.debian.org/debian testing main" > /etc/apt/sources.list \
     && apt-get update \
     # For Security
-<<<<<<< HEAD
-=======
     # && apt-get install -y --no-install-recommends expat=2.6.4-1 libldap-2.5-0=2.5.19+dfsg-1 perl=5.40.0-8 libsqlite3-0=3.46.1-1 zlib1g=1:1.3.dfsg+really1.3.1-1+b1 \
->>>>>>> beebba03
     # install a chinese font to support the use of tools like matplotlib
     && apt-get install -y fonts-noto-cjk \
     && apt-get autoremove -y \
