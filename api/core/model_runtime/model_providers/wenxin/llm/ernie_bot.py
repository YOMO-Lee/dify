from collections.abc import Generator
from datetime import datetime, timedelta
from enum import Enum
from json import dumps, loads
from threading import Lock
from typing import Any, Union

from requests import Response, post

from core.model_runtime.entities.message_entities import PromptMessageTool
from core.model_runtime.model_providers.wenxin.llm.ernie_bot_errors import (
    BadRequestError,
    InternalServerError,
    InvalidAPIKeyError,
    InvalidAuthenticationError,
    RateLimitReachedError,
)

# map api_key to access_token
baidu_access_tokens: dict[str, 'BaiduAccessToken'] = {}
baidu_access_tokens_lock = Lock()

class BaiduAccessToken:
    api_key: str
    access_token: str
    expires: datetime

    def __init__(self, api_key: str) -> None:
        self.api_key = api_key
        self.access_token = ''
        self.expires = datetime.now() + timedelta(days=3)

    def _get_access_token(api_key: str, secret_key: str) -> str:
        """
            request access token from Baidu
        """
        try:
            response = post(
                url=f'https://aip.baidubce.com/oauth/2.0/token?grant_type=client_credentials&client_id={api_key}&client_secret={secret_key}',
                headers={
                    'Content-Type': 'application/json',
                    'Accept': 'application/json'
                },
            )
        except Exception as e:
            raise InvalidAuthenticationError(f'Failed to get access token from Baidu: {e}')

        resp = response.json()
        if 'error' in resp:
            if resp['error'] == 'invalid_client':
                raise InvalidAPIKeyError(f'Invalid API key or secret key: {resp["error_description"]}')
            elif resp['error'] == 'unknown_error':
                raise InternalServerError(f'Internal server error: {resp["error_description"]}')
            elif resp['error'] == 'invalid_request':
                raise BadRequestError(f'Bad request: {resp["error_description"]}')
            elif resp['error'] == 'rate_limit_exceeded':
                raise RateLimitReachedError(f'Rate limit reached: {resp["error_description"]}')
            else:
                raise Exception(f'Unknown error: {resp["error_description"]}')

        return resp['access_token']

    @staticmethod
    def get_access_token(api_key: str, secret_key: str) -> 'BaiduAccessToken':
        """
            LLM from Baidu requires access token to invoke the API.
            however, we have api_key and secret_key, and access token is valid for 30 days.
            so we can cache the access token for 3 days. (avoid memory leak)

            it may be more efficient to use a ticker to refresh access token, but it will cause
            more complexity, so we just refresh access tokens when get_access_token is called.
        """

        # loop up cache, remove expired access token
        baidu_access_tokens_lock.acquire()
        now = datetime.now()
        for key in list(baidu_access_tokens.keys()):
            token = baidu_access_tokens[key]
            if token.expires < now:
                baidu_access_tokens.pop(key)

        if api_key not in baidu_access_tokens:
            # if access token not in cache, request it
            token = BaiduAccessToken(api_key)
            baidu_access_tokens[api_key] = token
            # release it to enhance performance
            # btw, _get_access_token will raise exception if failed, release lock here to avoid deadlock
            baidu_access_tokens_lock.release()
            # try to get access token
            token_str = BaiduAccessToken._get_access_token(api_key, secret_key)
            token.access_token = token_str
            token.expires = now + timedelta(days=3)
            return token
        else:
            # if access token in cache, return it
            token = baidu_access_tokens[api_key]
            baidu_access_tokens_lock.release()
            return token


class ErnieMessage:
    class Role(Enum):
        USER = 'user'
        ASSISTANT = 'assistant'
        FUNCTION = 'function'
        SYSTEM = 'system'

    role: str = Role.USER.value
    content: str
    usage: dict[str, int] = None
    stop_reason: str = ''

    def to_dict(self) -> dict[str, Any]:
        return {
            'role': self.role,
            'content': self.content,
        }

    def __init__(self, content: str, role: str = 'user') -> None:
        self.content = content
        self.role = role

class ErnieBotModel:
    api_bases = {
        'ernie-bot': 'https://aip.baidubce.com/rpc/2.0/ai_custom/v1/wenxinworkshop/chat/ernie-3.5-4k-0205',
        'ernie-bot-4': 'https://aip.baidubce.com/rpc/2.0/ai_custom/v1/wenxinworkshop/chat/completions_pro',
        'ernie-bot-8k': 'https://aip.baidubce.com/rpc/2.0/ai_custom/v1/wenxinworkshop/chat/completions',
        'ernie-bot-turbo': 'https://aip.baidubce.com/rpc/2.0/ai_custom/v1/wenxinworkshop/chat/eb-instant',
        'ernie-3.5-8k': 'https://aip.baidubce.com/rpc/2.0/ai_custom/v1/wenxinworkshop/chat/completions',
        'ernie-3.5-8k-0205': 'https://aip.baidubce.com/rpc/2.0/ai_custom/v1/wenxinworkshop/chat/ernie-3.5-8k-0205',
        'ernie-3.5-8k-1222': 'https://aip.baidubce.com/rpc/2.0/ai_custom/v1/wenxinworkshop/chat/ernie-3.5-8k-1222',
        'ernie-3.5-4k-0205': 'https://aip.baidubce.com/rpc/2.0/ai_custom/v1/wenxinworkshop/chat/ernie-3.5-4k-0205',
        'ernie-3.5-128k': 'https://aip.baidubce.com/rpc/2.0/ai_custom/v1/wenxinworkshop/chat/ernie-3.5-128k',
        'ernie-4.0-8k': 'https://aip.baidubce.com/rpc/2.0/ai_custom/v1/wenxinworkshop/chat/completions_pro',
        'ernie-4.0-8k-latest': 'https://aip.baidubce.com/rpc/2.0/ai_custom/v1/wenxinworkshop/chat/completions_pro',
        'ernie-speed-8k': 'https://aip.baidubce.com/rpc/2.0/ai_custom/v1/wenxinworkshop/chat/ernie_speed',
        'ernie-speed-128k': 'https://aip.baidubce.com/rpc/2.0/ai_custom/v1/wenxinworkshop/chat/ernie-speed-128k',
        'ernie-speed-appbuilder': 'https://aip.baidubce.com/rpc/2.0/ai_custom/v1/wenxinworkshop/chat/ai_apaas',
        'ernie-lite-8k-0922': 'https://aip.baidubce.com/rpc/2.0/ai_custom/v1/wenxinworkshop/chat/eb-instant',
        'ernie-lite-8k-0308': 'https://aip.baidubce.com/rpc/2.0/ai_custom/v1/wenxinworkshop/chat/ernie-lite-8k',
        'ernie-character-8k': 'https://aip.baidubce.com/rpc/2.0/ai_custom/v1/wenxinworkshop/chat/ernie-char-8k',
        'ernie-character-8k-0321': 'https://aip.baidubce.com/rpc/2.0/ai_custom/v1/wenxinworkshop/chat/ernie-char-8k',
        'ernie-4.0-turbo-8k': 'https://aip.baidubce.com/rpc/2.0/ai_custom/v1/wenxinworkshop/chat/ernie-4.0-turbo-8k',
        'ernie-4.0-turbo-8k-preview': 'https://aip.baidubce.com/rpc/2.0/ai_custom/v1/wenxinworkshop/chat/ernie-4.0-turbo-8k-preview',
<<<<<<< HEAD
=======
        'yi_34b_chat': 'https://aip.baidubce.com/rpc/2.0/ai_custom/v1/wenxinworkshop/chat/yi_34b_chat',
>>>>>>> b3743a9a
    }

    function_calling_supports = [
        'ernie-bot',
        'ernie-bot-8k',
        'ernie-3.5-8k',
        'ernie-3.5-8k-0205',
        'ernie-3.5-8k-1222',
        'ernie-3.5-4k-0205',
        'ernie-3.5-128k',
        'ernie-4.0-8k',
        'ernie-4.0-turbo-8k',
        'ernie-4.0-turbo-8k-preview',
        'yi_34b_chat'
    ]

    api_key: str = ''
    secret_key: str = ''

    def __init__(self, api_key: str, secret_key: str):
        self.api_key = api_key
        self.secret_key = secret_key

    def generate(self, model: str, stream: bool, messages: list[ErnieMessage],
                 parameters: dict[str, Any], timeout: int, tools: list[PromptMessageTool], \
                 stop: list[str], user: str) \
        -> Union[Generator[ErnieMessage, None, None], ErnieMessage]:

        # check parameters
        self._check_parameters(model, parameters, tools, stop)

        # get access token
        access_token = self._get_access_token()

        # generate request body
        url = f'{self.api_bases[model]}?access_token={access_token}'

        # clone messages
        messages_cloned = self._copy_messages(messages=messages)

        # build body
        body = self._build_request_body(model, messages=messages_cloned, stream=stream,
                                        parameters=parameters, tools=tools, stop=stop, user=user)
        headers = {
            'Content-Type': 'application/json',
        }

        resp = post(url=url, data=dumps(body), headers=headers, stream=stream)

        if resp.status_code != 200:
            raise InternalServerError(f'Failed to invoke ernie bot: {resp.text}')

        if stream:
            return self._handle_chat_stream_generate_response(resp)
        return self._handle_chat_generate_response(resp)

    def _handle_error(self, code: int, msg: str):
        error_map = {
            1: InternalServerError,
            2: InternalServerError,
            3: BadRequestError,
            4: RateLimitReachedError,
            6: InvalidAuthenticationError,
            13: InvalidAPIKeyError,
            14: InvalidAPIKeyError,
            15: InvalidAPIKeyError,
            17: RateLimitReachedError,
            18: RateLimitReachedError,
            19: RateLimitReachedError,
            100: InvalidAPIKeyError,
            111: InvalidAPIKeyError,
            200: InternalServerError,
            336000: InternalServerError,
            336001: BadRequestError,
            336002: BadRequestError,
            336003: BadRequestError,
            336004: InvalidAuthenticationError,
            336005: InvalidAPIKeyError,
            336006: BadRequestError,
            336007: BadRequestError,
            336008: BadRequestError,
            336100: InternalServerError,
            336101: BadRequestError,
            336102: BadRequestError,
            336103: BadRequestError,
            336104: BadRequestError,
            336105: BadRequestError,
            336200: InternalServerError,
            336303: BadRequestError,
            337006: BadRequestError
        }

        if code in error_map:
            raise error_map[code](msg)
        else:
            raise InternalServerError(f'Unknown error: {msg}')

    def _get_access_token(self) -> str:
        token = BaiduAccessToken.get_access_token(self.api_key, self.secret_key)
        return token.access_token

    def _copy_messages(self, messages: list[ErnieMessage]) -> list[ErnieMessage]:
        return [ErnieMessage(message.content, message.role) for message in messages]

    def _check_parameters(self, model: str, parameters: dict[str, Any],
                          tools: list[PromptMessageTool], stop: list[str]) -> None:
        if model not in self.api_bases:
            raise BadRequestError(f'Invalid model: {model}')

        # if model not in self.function_calling_supports and tools is not None and len(tools) > 0:
        #     raise BadRequestError(f'Model {model} does not support calling function.')
        # ErnieBot supports function calling, however, there is lots of limitations.
        # such as, the messages should be ordered as user by assistant or function...
        # so, we just disable function calling for now.

        if tools is not None and len(tools) > 0:
            raise BadRequestError('function calling is not supported yet.')

        if stop is not None:
            if len(stop) > 4:
                raise BadRequestError('stop list should not exceed 4 items.')

            for s in stop:
                if len(s) > 20:
                    raise BadRequestError('stop item should not exceed 20 characters.')

    def _build_request_body(self, model: str, messages: list[ErnieMessage], stream: bool, parameters: dict[str, Any],
                            tools: list[PromptMessageTool], stop: list[str], user: str) -> dict[str, Any]:
        # if model in self.function_calling_supports:
        #     return self._build_function_calling_request_body(model, messages, parameters, tools, stop, user)
        return self._build_chat_request_body(model, messages, stream, parameters, stop, user)

    def _build_function_calling_request_body(self, model: str, messages: list[ErnieMessage], stream: bool,
                                                parameters: dict[str, Any], tools: list[PromptMessageTool],
                                                stop: list[str], user: str) \
        -> dict[str, Any]:
        if len(messages) % 2 == 0:
            raise BadRequestError('The number of messages should be odd.')
        if messages[0].role == 'function':
            raise BadRequestError('The first message should be user message.')

        """
        TODO: implement function calling
        """

    def _build_chat_request_body(self, model: str, messages: list[ErnieMessage], stream: bool,
                                 parameters: dict[str, Any], stop: list[str], user: str) \
        -> dict[str, Any]:
        if len(messages) == 0:
            raise BadRequestError('The number of messages should not be zero.')

        # check if the first element is system, shift it
        system_message = ''
        if messages[0].role == 'system':
            message = messages.pop(0)
            system_message = message.content

        if len(messages) % 2 == 0:
            raise BadRequestError('The number of messages should be odd.')
        if messages[0].role != 'user':
            raise BadRequestError('The first message should be user message.')
        body = {
            'messages': [message.to_dict() for message in messages],
            'stream': stream,
            'stop': stop,
            'user_id': user,
            **parameters
        }

        if 'max_tokens' in parameters and type(parameters['max_tokens']) == int:
            body['max_output_tokens'] = parameters['max_tokens']

        if 'presence_penalty' in parameters and type(parameters['presence_penalty']) == float:
            body['penalty_score'] = parameters['presence_penalty']

        if system_message:
            body['system'] = system_message

        return body

    def _handle_chat_generate_response(self, response: Response) -> ErnieMessage:
        data = response.json()
        if 'error_code' in data:
            code = data['error_code']
            msg = data['error_msg']
            # raise error
            self._handle_error(code, msg)

        result = data['result']
        usage = data['usage']

        message = ErnieMessage(content=result, role='assistant')
        message.usage = {
            'prompt_tokens': usage['prompt_tokens'],
            'completion_tokens': usage['completion_tokens'],
            'total_tokens': usage['total_tokens']
        }

        return message

    def _handle_chat_stream_generate_response(self, response: Response) -> Generator[ErnieMessage, None, None]:
        for line in response.iter_lines():
            if len(line) == 0:
                continue
            line = line.decode('utf-8')
            if line[0] == '{':
                try:
                    data = loads(line)
                    if 'error_code' in data:
                        code = data['error_code']
                        msg = data['error_msg']
                        # raise error
                        self._handle_error(code, msg)
                except Exception as e:
                    raise InternalServerError(f'Failed to parse response: {e}')

            if line.startswith('data:'):
                line = line[5:].strip()
            else:
                continue

            if not line:
                continue
            try:
                data = loads(line)
            except Exception as e:
                raise InternalServerError(f'Failed to parse response: {e}')

            result = data['result']
            is_end = data['is_end']

            if is_end:
                usage = data['usage']
                finish_reason = data.get('finish_reason', None)
                message = ErnieMessage(content=result, role='assistant')
                message.usage = {
                    'prompt_tokens': usage['prompt_tokens'],
                    'completion_tokens': usage['completion_tokens'],
                    'total_tokens': usage['total_tokens']
                }
                message.stop_reason = finish_reason

                yield message
            else:
                message = ErnieMessage(content=result, role='assistant')
                yield message<|MERGE_RESOLUTION|>--- conflicted
+++ resolved
@@ -142,10 +142,7 @@
         'ernie-character-8k-0321': 'https://aip.baidubce.com/rpc/2.0/ai_custom/v1/wenxinworkshop/chat/ernie-char-8k',
         'ernie-4.0-turbo-8k': 'https://aip.baidubce.com/rpc/2.0/ai_custom/v1/wenxinworkshop/chat/ernie-4.0-turbo-8k',
         'ernie-4.0-turbo-8k-preview': 'https://aip.baidubce.com/rpc/2.0/ai_custom/v1/wenxinworkshop/chat/ernie-4.0-turbo-8k-preview',
-<<<<<<< HEAD
-=======
         'yi_34b_chat': 'https://aip.baidubce.com/rpc/2.0/ai_custom/v1/wenxinworkshop/chat/yi_34b_chat',
->>>>>>> b3743a9a
     }
 
     function_calling_supports = [
