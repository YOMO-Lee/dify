--- conflicted
+++ resolved
@@ -1,36 +1,10 @@
 from collections.abc import Sequence
 from typing import Any, TypedDict
-<<<<<<< HEAD
-
-from sqlalchemy import select
-from sqlalchemy.orm import Session
-
-from core.variables import Segment, SegmentType, Variable
-from core.variables.consts import MIN_SELECTORS_LENGTH
-from core.workflow.nodes.variable_assigner.common.exc import VariableOperatorNodeError
-from extensions.ext_database import db
-from models import ConversationVariable
-
-
-def update_conversation_variable(conversation_id: str, variable: Variable):
-    stmt = select(ConversationVariable).where(
-        ConversationVariable.id == variable.id, ConversationVariable.conversation_id == conversation_id
-    )
-    with Session(db.engine) as session:
-        row = session.scalar(stmt)
-        if not row:
-            raise VariableOperatorNodeError("conversation variable not found in the database")
-        row.data = variable.model_dump_json()
-        session.commit()
-
-
-=======
 
 from core.variables import Segment, SegmentType
 from core.variables.consts import MIN_SELECTORS_LENGTH
 
 
->>>>>>> 7a382a35
 class VariableOutput(TypedDict):
     name: str
     selector: Sequence[str]
