--- conflicted
+++ resolved
@@ -2,15 +2,8 @@
 
 from core.workflow.entities.base_node_data_entities import BaseNodeData
 from core.workflow.entities.node_entities import NodeRunResult, NodeType
-from core.workflow.entities.variable_pool import VariablePool
 from core.workflow.nodes.base_node import BaseNode
-<<<<<<< HEAD
 from core.workflow.nodes.if_else.entities import IfElseNodeData
-from core.workflow.utils.condition.processor import ConditionAssertionError, ConditionProcessor
-=======
-from core.workflow.nodes.if_else.entities import Condition, IfElseNodeData
-from core.workflow.utils.variable_template_parser import VariableTemplateParser
->>>>>>> ed9e6922
 from models.workflow import WorkflowNodeExecutionStatus
 
 
@@ -18,10 +11,9 @@
     _node_data_cls = IfElseNodeData
     node_type = NodeType.IF_ELSE
 
-    def _run(self, variable_pool: VariablePool) -> NodeRunResult:
+    def _run(self) -> NodeRunResult:
         """
         Run node
-        :param variable_pool: variable pool
         :return:
         """
         node_data = self.node_data
@@ -39,29 +31,10 @@
         final_result = False
         selected_case_id = None
         try:
-<<<<<<< HEAD
-            processor = ConditionProcessor()
-            compare_result, sub_condition_compare_results = processor.process(
-                variable_pool=variable_pool,
-                logical_operator=node_data.logical_operator,
-                conditions=node_data.conditions,
-            )
-
-            node_inputs["conditions"] = [{
-                "actual_value": result['actual_value'],
-                "expected_value": result['expected_value'],
-                "comparison_operator": result['comparison_operator'],
-            } for result in sub_condition_compare_results]
-
-            process_datas["condition_results"] = sub_condition_compare_results
-        except ConditionAssertionError as e:
-            node_inputs["conditions"] = e.conditions
-            process_datas["condition_results"] = e.sub_condition_compare_results
-=======
             # Check if the new cases structure is used
             if node_data.cases:
                 for case in node_data.cases:
-                    input_conditions, group_result = self.process_conditions(variable_pool, case.conditions)
+                    input_conditions, group_result = self.process_conditions(self.graph_runtime_state.variable_pool, case.conditions)
                     # Apply the logical operator for the current case
                     final_result = all(group_result) if case.logical_operator == "and" else any(group_result)
 
@@ -97,20 +70,14 @@
             node_inputs["conditions"] = input_conditions
 
         except Exception as e:
->>>>>>> ed9e6922
             return NodeRunResult(
                 status=WorkflowNodeExecutionStatus.FAILED,
                 inputs=node_inputs,
                 process_data=process_datas,
                 error=str(e)
             )
-<<<<<<< HEAD
-        except Exception as e:
-            raise e
-=======
 
         outputs = {"result": final_result, "selected_case_id": selected_case_id}
->>>>>>> ed9e6922
 
         data = NodeRunResult(
             status=WorkflowNodeExecutionStatus.SUCCEEDED,
@@ -120,369 +87,8 @@
             outputs=outputs
         )
 
-<<<<<<< HEAD
-=======
         return data
 
-    def evaluate_condition(
-        self, actual_value: Optional[str | list], expected_value: str, comparison_operator: str
-    ) -> bool:
-        """
-        Evaluate condition
-        :param actual_value: actual value
-        :param expected_value: expected value
-        :param comparison_operator: comparison operator
-
-        :return: bool
-        """
-        if comparison_operator == "contains":
-            return self._assert_contains(actual_value, expected_value)
-        elif comparison_operator == "not contains":
-            return self._assert_not_contains(actual_value, expected_value)
-        elif comparison_operator == "start with":
-            return self._assert_start_with(actual_value, expected_value)
-        elif comparison_operator == "end with":
-            return self._assert_end_with(actual_value, expected_value)
-        elif comparison_operator == "is":
-            return self._assert_is(actual_value, expected_value)
-        elif comparison_operator == "is not":
-            return self._assert_is_not(actual_value, expected_value)
-        elif comparison_operator == "empty":
-            return self._assert_empty(actual_value)
-        elif comparison_operator == "not empty":
-            return self._assert_not_empty(actual_value)
-        elif comparison_operator == "=":
-            return self._assert_equal(actual_value, expected_value)
-        elif comparison_operator == "≠":
-            return self._assert_not_equal(actual_value, expected_value)
-        elif comparison_operator == ">":
-            return self._assert_greater_than(actual_value, expected_value)
-        elif comparison_operator == "<":
-            return self._assert_less_than(actual_value, expected_value)
-        elif comparison_operator == "≥":
-            return self._assert_greater_than_or_equal(actual_value, expected_value)
-        elif comparison_operator == "≤":
-            return self._assert_less_than_or_equal(actual_value, expected_value)
-        elif comparison_operator == "null":
-            return self._assert_null(actual_value)
-        elif comparison_operator == "not null":
-            return self._assert_not_null(actual_value)
-        else:
-            raise ValueError(f"Invalid comparison operator: {comparison_operator}")
-
-    def process_conditions(self, variable_pool: VariablePool, conditions: list[Condition]):
-        input_conditions = []
-        group_result = []
-
-        for condition in conditions:
-            actual_value = variable_pool.get_variable_value(
-                variable_selector=condition.variable_selector
-            )
-
-            if condition.value is not None:
-                variable_template_parser = VariableTemplateParser(template=condition.value)
-                expected_value = variable_template_parser.extract_variable_selectors()
-                variable_selectors = variable_template_parser.extract_variable_selectors()
-                if variable_selectors:
-                    for variable_selector in variable_selectors:
-                        value = variable_pool.get_variable_value(
-                            variable_selector=variable_selector.value_selector
-                        )
-                        expected_value = variable_template_parser.format({variable_selector.variable: value})
-                else:
-                    expected_value = condition.value
-            else:
-                expected_value = None
-
-            comparison_operator = condition.comparison_operator
-            input_conditions.append(
-                {
-                    "actual_value": actual_value,
-                    "expected_value": expected_value,
-                    "comparison_operator": comparison_operator
-                }
-            )
-
-            result = self.evaluate_condition(actual_value, expected_value, comparison_operator)
-            group_result.append(result)
-
-        return input_conditions, group_result
-
-    def _assert_contains(self, actual_value: Optional[str | list], expected_value: str) -> bool:
-        """
-        Assert contains
-        :param actual_value: actual value
-        :param expected_value: expected value
-        :return:
-        """
-        if not actual_value:
-            return False
-
-        if not isinstance(actual_value, str | list):
-            raise ValueError('Invalid actual value type: string or array')
-
-        if expected_value not in actual_value:
-            return False
-        return True
-
-    def _assert_not_contains(self, actual_value: Optional[str | list], expected_value: str) -> bool:
-        """
-        Assert not contains
-        :param actual_value: actual value
-        :param expected_value: expected value
-        :return:
-        """
-        if not actual_value:
-            return True
-
-        if not isinstance(actual_value, str | list):
-            raise ValueError('Invalid actual value type: string or array')
-
-        if expected_value in actual_value:
-            return False
-        return True
-
-    def _assert_start_with(self, actual_value: Optional[str], expected_value: str) -> bool:
-        """
-        Assert start with
-        :param actual_value: actual value
-        :param expected_value: expected value
-        :return:
-        """
-        if not actual_value:
-            return False
-
-        if not isinstance(actual_value, str):
-            raise ValueError('Invalid actual value type: string')
-
-        if not actual_value.startswith(expected_value):
-            return False
-        return True
-
-    def _assert_end_with(self, actual_value: Optional[str], expected_value: str) -> bool:
-        """
-        Assert end with
-        :param actual_value: actual value
-        :param expected_value: expected value
-        :return:
-        """
-        if not actual_value:
-            return False
-
-        if not isinstance(actual_value, str):
-            raise ValueError('Invalid actual value type: string')
-
-        if not actual_value.endswith(expected_value):
-            return False
-        return True
-
-    def _assert_is(self, actual_value: Optional[str], expected_value: str) -> bool:
-        """
-        Assert is
-        :param actual_value: actual value
-        :param expected_value: expected value
-        :return:
-        """
-        if actual_value is None:
-            return False
-
-        if not isinstance(actual_value, str):
-            raise ValueError('Invalid actual value type: string')
-
-        if actual_value != expected_value:
-            return False
-        return True
-
-    def _assert_is_not(self, actual_value: Optional[str], expected_value: str) -> bool:
-        """
-        Assert is not
-        :param actual_value: actual value
-        :param expected_value: expected value
-        :return:
-        """
-        if actual_value is None:
-            return False
-
-        if not isinstance(actual_value, str):
-            raise ValueError('Invalid actual value type: string')
-
-        if actual_value == expected_value:
-            return False
-        return True
-
-    def _assert_empty(self, actual_value: Optional[str]) -> bool:
-        """
-        Assert empty
-        :param actual_value: actual value
-        :return:
-        """
-        if not actual_value:
-            return True
-        return False
-
-    def _assert_not_empty(self, actual_value: Optional[str]) -> bool:
-        """
-        Assert not empty
-        :param actual_value: actual value
-        :return:
-        """
-        if actual_value:
-            return True
-        return False
-
-    def _assert_equal(self, actual_value: Optional[int | float], expected_value: str) -> bool:
-        """
-        Assert equal
-        :param actual_value: actual value
-        :param expected_value: expected value
-        :return:
-        """
-        if actual_value is None:
-            return False
-
-        if not isinstance(actual_value, int | float):
-            raise ValueError('Invalid actual value type: number')
-
-        if isinstance(actual_value, int):
-            expected_value = int(expected_value)
-        else:
-            expected_value = float(expected_value)
-
-        if actual_value != expected_value:
-            return False
-        return True
-
-    def _assert_not_equal(self, actual_value: Optional[int | float], expected_value: str) -> bool:
-        """
-        Assert not equal
-        :param actual_value: actual value
-        :param expected_value: expected value
-        :return:
-        """
-        if actual_value is None:
-            return False
-
-        if not isinstance(actual_value, int | float):
-            raise ValueError('Invalid actual value type: number')
-
-        if isinstance(actual_value, int):
-            expected_value = int(expected_value)
-        else:
-            expected_value = float(expected_value)
-
-        if actual_value == expected_value:
-            return False
-        return True
-
-    def _assert_greater_than(self, actual_value: Optional[int | float], expected_value: str) -> bool:
-        """
-        Assert greater than
-        :param actual_value: actual value
-        :param expected_value: expected value
-        :return:
-        """
-        if actual_value is None:
-            return False
-
-        if not isinstance(actual_value, int | float):
-            raise ValueError('Invalid actual value type: number')
-
-        if isinstance(actual_value, int):
-            expected_value = int(expected_value)
-        else:
-            expected_value = float(expected_value)
-
-        if actual_value <= expected_value:
-            return False
-        return True
-
-    def _assert_less_than(self, actual_value: Optional[int | float], expected_value: str) -> bool:
-        """
-        Assert less than
-        :param actual_value: actual value
-        :param expected_value: expected value
-        :return:
-        """
-        if actual_value is None:
-            return False
-
-        if not isinstance(actual_value, int | float):
-            raise ValueError('Invalid actual value type: number')
-
-        if isinstance(actual_value, int):
-            expected_value = int(expected_value)
-        else:
-            expected_value = float(expected_value)
-
-        if actual_value >= expected_value:
-            return False
-        return True
-
-    def _assert_greater_than_or_equal(self, actual_value: Optional[int | float], expected_value: str) -> bool:
-        """
-        Assert greater than or equal
-        :param actual_value: actual value
-        :param expected_value: expected value
-        :return:
-        """
-        if actual_value is None:
-            return False
-
-        if not isinstance(actual_value, int | float):
-            raise ValueError('Invalid actual value type: number')
-
-        if isinstance(actual_value, int):
-            expected_value = int(expected_value)
-        else:
-            expected_value = float(expected_value)
-
-        if actual_value < expected_value:
-            return False
-        return True
-
-    def _assert_less_than_or_equal(self, actual_value: Optional[int | float], expected_value: str) -> bool:
-        """
-        Assert less than or equal
-        :param actual_value: actual value
-        :param expected_value: expected value
-        :return:
-        """
-        if actual_value is None:
-            return False
-
-        if not isinstance(actual_value, int | float):
-            raise ValueError('Invalid actual value type: number')
-
-        if isinstance(actual_value, int):
-            expected_value = int(expected_value)
-        else:
-            expected_value = float(expected_value)
-
-        if actual_value > expected_value:
-            return False
-        return True
-
-    def _assert_null(self, actual_value: Optional[int | float]) -> bool:
-        """
-        Assert null
-        :param actual_value: actual value
-        :return:
-        """
-        if actual_value is None:
-            return True
-        return False
-
-    def _assert_not_null(self, actual_value: Optional[int | float]) -> bool:
-        """
-        Assert not null
-        :param actual_value: actual value
-        :return:
-        """
-        if actual_value is not None:
-            return True
-        return False
-
->>>>>>> ed9e6922
     @classmethod
     def _extract_variable_selector_to_variable_mapping(cls, node_data: BaseNodeData) -> dict[str, list[str]]:
         """
