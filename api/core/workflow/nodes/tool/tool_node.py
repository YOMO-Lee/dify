from collections.abc import Generator, Mapping, Sequence
from os import path
from typing import Any, cast

from core.app.segments import ArrayAnySegment, ArrayAnyVariable, parser
from core.callback_handler.workflow_tool_callback_handler import DifyWorkflowCallbackHandler
from core.file.file_obj import FileTransferMethod, FileType, FileVar
from core.tools.entities.tool_entities import ToolInvokeMessage, ToolParameter
from core.tools.tool_engine import ToolEngine
from core.tools.tool_manager import ToolManager
from core.tools.utils.message_transformer import ToolFileMessageTransformer
from core.workflow.entities.node_entities import NodeRunMetadataKey, NodeRunResult, NodeType
from core.workflow.entities.variable_pool import VariablePool
from core.workflow.enums import SystemVariableKey
from core.workflow.nodes.base_node import BaseNode
from core.workflow.nodes.event import RunCompletedEvent, RunEvent, RunStreamChunkEvent
from core.workflow.nodes.tool.entities import ToolNodeData
from core.workflow.utils.variable_template_parser import VariableTemplateParser
from models import WorkflowNodeExecutionStatus


class ToolNode(BaseNode):
    """
    Tool Node
    """

    _node_data_cls = ToolNodeData
    _node_type = NodeType.TOOL

    def _run(self) -> Generator[RunEvent]:
        """
        Run the tool node
        """

        node_data = cast(ToolNodeData, self.node_data)

        # fetch tool icon
<<<<<<< HEAD
        tool_info = {
            'provider_type': node_data.provider_type.value,
            'provider_id': node_data.provider_id
        }
=======
        tool_info = {"provider_type": node_data.provider_type, "provider_id": node_data.provider_id}
>>>>>>> b6b1057a

        # get tool runtime
        try:
            tool_runtime = ToolManager.get_workflow_tool_runtime(
                self.tenant_id, self.app_id, self.node_id, node_data, self.invoke_from
            )
        except Exception as e:
<<<<<<< HEAD
            yield RunCompletedEvent(
                run_result=NodeRunResult(
                    status=WorkflowNodeExecutionStatus.FAILED,
                    inputs={},
                    metadata={
                        NodeRunMetadataKey.TOOL_INFO: tool_info
                    },
                    error=f'Failed to get tool runtime: {str(e)}'
                )
=======
            return NodeRunResult(
                status=WorkflowNodeExecutionStatus.FAILED,
                inputs={},
                metadata={NodeRunMetadataKey.TOOL_INFO: tool_info},
                error=f"Failed to get tool runtime: {str(e)}",
>>>>>>> b6b1057a
            )
            return

        # get parameters
        tool_parameters = tool_runtime.get_runtime_parameters() or []
        parameters = self._generate_parameters(
<<<<<<< HEAD
            tool_parameters=tool_parameters, 
            variable_pool=self.graph_runtime_state.variable_pool, 
            node_data=node_data
        )
        parameters_for_log = self._generate_parameters(
            tool_parameters=tool_parameters, 
            variable_pool=self.graph_runtime_state.variable_pool, 
            node_data=node_data, 
            for_log=True
=======
            tool_parameters=tool_parameters, variable_pool=self.graph_runtime_state.variable_pool, node_data=node_data
        )
        parameters_for_log = self._generate_parameters(
            tool_parameters=tool_parameters,
            variable_pool=self.graph_runtime_state.variable_pool,
            node_data=node_data,
            for_log=True,
>>>>>>> b6b1057a
        )

        try:
            message_stream = ToolEngine.workflow_invoke(
                tool=tool_runtime,
                tool_parameters=parameters,
                user_id=self.user_id,
                workflow_tool_callback=DifyWorkflowCallbackHandler(),
                workflow_call_depth=self.workflow_call_depth,
                thread_pool_id=self.thread_pool_id,
            )
        except Exception as e:
<<<<<<< HEAD
            yield RunCompletedEvent(
                run_result=NodeRunResult(
                    status=WorkflowNodeExecutionStatus.FAILED,
                    inputs=parameters_for_log,
                    metadata={
                        NodeRunMetadataKey.TOOL_INFO: tool_info
                    },
                    error=f'Failed to invoke tool: {str(e)}',
                )
=======
            return NodeRunResult(
                status=WorkflowNodeExecutionStatus.FAILED,
                inputs=parameters_for_log,
                metadata={NodeRunMetadataKey.TOOL_INFO: tool_info},
                error=f"Failed to invoke tool: {str(e)}",
>>>>>>> b6b1057a
            )
            return

        # convert tool messages
<<<<<<< HEAD
        yield from self._transform_message(message_stream, tool_info, parameters_for_log)
=======
        plain_text, files, json = self._convert_tool_messages(messages)

        return NodeRunResult(
            status=WorkflowNodeExecutionStatus.SUCCEEDED,
            outputs={"text": plain_text, "files": files, "json": json},
            metadata={NodeRunMetadataKey.TOOL_INFO: tool_info},
            inputs=parameters_for_log,
        )
>>>>>>> b6b1057a

    def _generate_parameters(
        self,
        *,
        tool_parameters: Sequence[ToolParameter],
        variable_pool: VariablePool,
        node_data: ToolNodeData,
        for_log: bool = False,
    ) -> dict[str, Any]:
        """
        Generate parameters based on the given tool parameters, variable pool, and node data.

        Args:
            tool_parameters (Sequence[ToolParameter]): The list of tool parameters.
            variable_pool (VariablePool): The variable pool containing the variables.
            node_data (ToolNodeData): The data associated with the tool node.

        Returns:
            dict[str, Any]: A dictionary containing the generated parameters.

        """
        tool_parameters_dictionary = {parameter.name: parameter for parameter in tool_parameters}

        result = {}
        for parameter_name in node_data.tool_parameters:
            parameter = tool_parameters_dictionary.get(parameter_name)
            if not parameter:
                result[parameter_name] = None
                continue
            if parameter.type == ToolParameter.ToolParameterType.FILE:
                result[parameter_name] = [v.to_dict() for v in self._fetch_files(variable_pool)]
            else:
                tool_input = node_data.tool_parameters[parameter_name]
<<<<<<< HEAD
                if tool_input.type == 'variable':
                    parameter_value_segment = variable_pool.get(tool_input.value)
                    if not parameter_value_segment:
                        raise Exception("input variable dose not exists")
                    parameter_value = parameter_value_segment.value
=======
                if tool_input.type == "variable":
                    # TODO: check if the variable exists in the variable pool
                    parameter_value = variable_pool.get(tool_input.value).value
>>>>>>> b6b1057a
                else:
                    segment_group = parser.convert_template(
                        template=str(tool_input.value),
                        variable_pool=variable_pool,
                    )
                    parameter_value = segment_group.log if for_log else segment_group.text
                result[parameter_name] = parameter_value

        return result

    def _fetch_files(self, variable_pool: VariablePool) -> list[FileVar]:
        variable = variable_pool.get(["sys", SystemVariableKey.FILES.value])
        assert isinstance(variable, ArrayAnyVariable | ArrayAnySegment)
        return list(variable.value) if variable else []

<<<<<<< HEAD
    def _transform_message(self, 
                           messages: Generator[ToolInvokeMessage, None, None],
                           tool_info: Mapping[str, Any],
                           parameters_for_log: dict[str, Any]) -> Generator[RunEvent, None, None]:
=======
    def _convert_tool_messages(self, messages: list[ToolInvokeMessage]) -> tuple[str, list[FileVar], list[dict]]:
>>>>>>> b6b1057a
        """
        Convert ToolInvokeMessages into tuple[plain_text, files]
        """
        # transform message and handle file storage
        message_stream = ToolFileMessageTransformer.transform_tool_invoke_messages(
            messages=messages,
            user_id=self.user_id,
            tenant_id=self.tenant_id,
            conversation_id=None,
        )

        files: list[FileVar] = []
        text = ""
        json: list[dict] = []
        
        variables: dict[str, Any] = {}

        for message in message_stream:
            if message.type == ToolInvokeMessage.MessageType.IMAGE_LINK or \
                    message.type == ToolInvokeMessage.MessageType.IMAGE:
                assert isinstance(message.message, ToolInvokeMessage.TextMessage)
                assert message.meta

<<<<<<< HEAD
                url = message.message.text
                ext = path.splitext(url)[1]
                mimetype = message.meta.get('mime_type', 'image/jpeg')
                filename = message.save_as or url.split('/')[-1]
                transfer_method = message.meta.get('transfer_method', FileTransferMethod.TOOL_FILE)

                # get tool file id
                tool_file_id = url.split('/')[-1].split('.')[0]
                files.append(FileVar(
                    tenant_id=self.tenant_id,
                    type=FileType.IMAGE,
                    transfer_method=transfer_method,
                    url=url,
                    related_id=tool_file_id,
                    filename=filename,
                    extension=ext,
                    mime_type=mimetype,
                ))
            elif message.type == ToolInvokeMessage.MessageType.BLOB:
                # get tool file id
                assert isinstance(message.message, ToolInvokeMessage.TextMessage)
                assert message.meta

                tool_file_id = message.message.text.split('/')[-1].split('.')[0]
                files.append(FileVar(
                    tenant_id=self.tenant_id,
                    type=FileType.IMAGE,
                    transfer_method=FileTransferMethod.TOOL_FILE,
                    related_id=tool_file_id,
                    filename=message.save_as,
                    extension=path.splitext(message.save_as)[1],
                    mime_type=message.meta.get('mime_type', 'application/octet-stream'),
                ))
            elif message.type == ToolInvokeMessage.MessageType.TEXT:
                assert isinstance(message.message, ToolInvokeMessage.TextMessage)
                text += message.message.text + '\n'
                yield RunStreamChunkEvent(
                    chunk_content=message.message.text,
                    from_variable_selector=[self.node_id, 'text']
                )
            elif message.type == ToolInvokeMessage.MessageType.JSON:
                assert isinstance(message, ToolInvokeMessage.JsonMessage)
                json.append(message.json_object)
            elif message.type == ToolInvokeMessage.MessageType.LINK:
                assert isinstance(message.message, ToolInvokeMessage.TextMessage)
                stream_text = f'Link: {message.message.text}\n'
                text += stream_text
                yield RunStreamChunkEvent(
                    chunk_content=stream_text,
                    from_variable_selector=[self.node_id, 'text']
                )
            elif message.type == ToolInvokeMessage.MessageType.VARIABLE:
                assert isinstance(message.message, ToolInvokeMessage.VariableMessage)
                variable_name = message.message.variable_name
                variable_value = message.message.variable_value
                if message.message.stream:
                    if not isinstance(variable_value, str):
                        raise ValueError("When 'stream' is True, 'variable_value' must be a string.")
                    if variable_name not in variables:
                        variables[variable_name] = ""
                    variables[variable_name] += variable_value

                    yield RunStreamChunkEvent(
                        chunk_content=variable_value,
                        from_variable_selector=[self.node_id, variable_name]
                    )
                else:
                    variables[variable_name] = variable_value
=======
        for response in tool_response:
            if response.type in {ToolInvokeMessage.MessageType.IMAGE_LINK, ToolInvokeMessage.MessageType.IMAGE}:
                url = response.message
                ext = path.splitext(url)[1]
                mimetype = response.meta.get("mime_type", "image/jpeg")
                filename = response.save_as or url.split("/")[-1]
                transfer_method = response.meta.get("transfer_method", FileTransferMethod.TOOL_FILE)

                # get tool file id
                tool_file_id = url.split("/")[-1].split(".")[0]
                result.append(
                    FileVar(
                        tenant_id=self.tenant_id,
                        type=FileType.IMAGE,
                        transfer_method=transfer_method,
                        url=url,
                        related_id=tool_file_id,
                        filename=filename,
                        extension=ext,
                        mime_type=mimetype,
                    )
                )
            elif response.type == ToolInvokeMessage.MessageType.BLOB:
                # get tool file id
                tool_file_id = response.message.split("/")[-1].split(".")[0]
                result.append(
                    FileVar(
                        tenant_id=self.tenant_id,
                        type=FileType.IMAGE,
                        transfer_method=FileTransferMethod.TOOL_FILE,
                        related_id=tool_file_id,
                        filename=response.save_as,
                        extension=path.splitext(response.save_as)[1],
                        mime_type=response.meta.get("mime_type", "application/octet-stream"),
                    )
                )
            elif response.type == ToolInvokeMessage.MessageType.LINK:
                pass  # TODO:

        return result

    def _extract_tool_response_text(self, tool_response: list[ToolInvokeMessage]) -> str:
        """
        Extract tool response text
        """
        return "\n".join(
            [
                f"{message.message}"
                if message.type == ToolInvokeMessage.MessageType.TEXT
                else f"Link: {message.message}"
                if message.type == ToolInvokeMessage.MessageType.LINK
                else ""
                for message in tool_response
            ]
        )
>>>>>>> b6b1057a

        yield RunCompletedEvent(
            run_result=NodeRunResult(
                status=WorkflowNodeExecutionStatus.SUCCEEDED,
                outputs={
                    'text': text,
                    'files': files,
                    'json': json,
                    **variables
                },
                metadata={
                    NodeRunMetadataKey.TOOL_INFO: tool_info
                },
                inputs=parameters_for_log
            )
        )

    @classmethod
    def _extract_variable_selector_to_variable_mapping(
        cls, graph_config: Mapping[str, Any], node_id: str, node_data: ToolNodeData
    ) -> Mapping[str, Sequence[str]]:
        """
        Extract variable selector to variable mapping
        :param graph_config: graph config
        :param node_id: node id
        :param node_data: node data
        :return:
        """
        result = {}
        for parameter_name in node_data.tool_parameters:
            input = node_data.tool_parameters[parameter_name]
<<<<<<< HEAD
            if input.type == 'mixed':
                assert isinstance(input.value, str)
=======
            if input.type == "mixed":
>>>>>>> b6b1057a
                selectors = VariableTemplateParser(input.value).extract_variable_selectors()
                for selector in selectors:
                    result[selector.variable] = selector.value_selector
            elif input.type == "variable":
                result[parameter_name] = input.value
            elif input.type == "constant":
                pass

        result = {node_id + "." + key: value for key, value in result.items()}

        return result<|MERGE_RESOLUTION|>--- conflicted
+++ resolved
@@ -35,14 +35,7 @@
         node_data = cast(ToolNodeData, self.node_data)
 
         # fetch tool icon
-<<<<<<< HEAD
-        tool_info = {
-            'provider_type': node_data.provider_type.value,
-            'provider_id': node_data.provider_id
-        }
-=======
-        tool_info = {"provider_type": node_data.provider_type, "provider_id": node_data.provider_id}
->>>>>>> b6b1057a
+        tool_info = {"provider_type": node_data.provider_type.value, "provider_id": node_data.provider_id}
 
         # get tool runtime
         try:
@@ -50,40 +43,19 @@
                 self.tenant_id, self.app_id, self.node_id, node_data, self.invoke_from
             )
         except Exception as e:
-<<<<<<< HEAD
             yield RunCompletedEvent(
                 run_result=NodeRunResult(
                     status=WorkflowNodeExecutionStatus.FAILED,
                     inputs={},
-                    metadata={
-                        NodeRunMetadataKey.TOOL_INFO: tool_info
-                    },
-                    error=f'Failed to get tool runtime: {str(e)}'
-                )
-=======
-            return NodeRunResult(
-                status=WorkflowNodeExecutionStatus.FAILED,
-                inputs={},
-                metadata={NodeRunMetadataKey.TOOL_INFO: tool_info},
-                error=f"Failed to get tool runtime: {str(e)}",
->>>>>>> b6b1057a
+                    metadata={NodeRunMetadataKey.TOOL_INFO: tool_info},
+                    error=f"Failed to get tool runtime: {str(e)}",
+                )
             )
             return
 
         # get parameters
         tool_parameters = tool_runtime.get_runtime_parameters() or []
         parameters = self._generate_parameters(
-<<<<<<< HEAD
-            tool_parameters=tool_parameters, 
-            variable_pool=self.graph_runtime_state.variable_pool, 
-            node_data=node_data
-        )
-        parameters_for_log = self._generate_parameters(
-            tool_parameters=tool_parameters, 
-            variable_pool=self.graph_runtime_state.variable_pool, 
-            node_data=node_data, 
-            for_log=True
-=======
             tool_parameters=tool_parameters, variable_pool=self.graph_runtime_state.variable_pool, node_data=node_data
         )
         parameters_for_log = self._generate_parameters(
@@ -91,7 +63,6 @@
             variable_pool=self.graph_runtime_state.variable_pool,
             node_data=node_data,
             for_log=True,
->>>>>>> b6b1057a
         )
 
         try:
@@ -104,39 +75,18 @@
                 thread_pool_id=self.thread_pool_id,
             )
         except Exception as e:
-<<<<<<< HEAD
             yield RunCompletedEvent(
                 run_result=NodeRunResult(
                     status=WorkflowNodeExecutionStatus.FAILED,
                     inputs=parameters_for_log,
-                    metadata={
-                        NodeRunMetadataKey.TOOL_INFO: tool_info
-                    },
-                    error=f'Failed to invoke tool: {str(e)}',
-                )
-=======
-            return NodeRunResult(
-                status=WorkflowNodeExecutionStatus.FAILED,
-                inputs=parameters_for_log,
-                metadata={NodeRunMetadataKey.TOOL_INFO: tool_info},
-                error=f"Failed to invoke tool: {str(e)}",
->>>>>>> b6b1057a
+                    metadata={NodeRunMetadataKey.TOOL_INFO: tool_info},
+                    error=f"Failed to invoke tool: {str(e)}",
+                )
             )
             return
 
         # convert tool messages
-<<<<<<< HEAD
         yield from self._transform_message(message_stream, tool_info, parameters_for_log)
-=======
-        plain_text, files, json = self._convert_tool_messages(messages)
-
-        return NodeRunResult(
-            status=WorkflowNodeExecutionStatus.SUCCEEDED,
-            outputs={"text": plain_text, "files": files, "json": json},
-            metadata={NodeRunMetadataKey.TOOL_INFO: tool_info},
-            inputs=parameters_for_log,
-        )
->>>>>>> b6b1057a
 
     def _generate_parameters(
         self,
@@ -170,17 +120,11 @@
                 result[parameter_name] = [v.to_dict() for v in self._fetch_files(variable_pool)]
             else:
                 tool_input = node_data.tool_parameters[parameter_name]
-<<<<<<< HEAD
-                if tool_input.type == 'variable':
+                if tool_input.type == "variable":
                     parameter_value_segment = variable_pool.get(tool_input.value)
                     if not parameter_value_segment:
                         raise Exception("input variable dose not exists")
                     parameter_value = parameter_value_segment.value
-=======
-                if tool_input.type == "variable":
-                    # TODO: check if the variable exists in the variable pool
-                    parameter_value = variable_pool.get(tool_input.value).value
->>>>>>> b6b1057a
                 else:
                     segment_group = parser.convert_template(
                         template=str(tool_input.value),
@@ -196,14 +140,12 @@
         assert isinstance(variable, ArrayAnyVariable | ArrayAnySegment)
         return list(variable.value) if variable else []
 
-<<<<<<< HEAD
-    def _transform_message(self, 
-                           messages: Generator[ToolInvokeMessage, None, None],
-                           tool_info: Mapping[str, Any],
-                           parameters_for_log: dict[str, Any]) -> Generator[RunEvent, None, None]:
-=======
-    def _convert_tool_messages(self, messages: list[ToolInvokeMessage]) -> tuple[str, list[FileVar], list[dict]]:
->>>>>>> b6b1057a
+    def _transform_message(
+        self,
+        messages: Generator[ToolInvokeMessage, None, None],
+        tool_info: Mapping[str, Any],
+        parameters_for_log: dict[str, Any],
+    ) -> Generator[RunEvent, None, None]:
         """
         Convert ToolInvokeMessages into tuple[plain_text, files]
         """
@@ -218,67 +160,65 @@
         files: list[FileVar] = []
         text = ""
         json: list[dict] = []
-        
+
         variables: dict[str, Any] = {}
 
         for message in message_stream:
-            if message.type == ToolInvokeMessage.MessageType.IMAGE_LINK or \
-                    message.type == ToolInvokeMessage.MessageType.IMAGE:
+            if message.type in {ToolInvokeMessage.MessageType.IMAGE_LINK, ToolInvokeMessage.MessageType.IMAGE}:
                 assert isinstance(message.message, ToolInvokeMessage.TextMessage)
                 assert message.meta
 
-<<<<<<< HEAD
                 url = message.message.text
                 ext = path.splitext(url)[1]
-                mimetype = message.meta.get('mime_type', 'image/jpeg')
-                filename = message.save_as or url.split('/')[-1]
-                transfer_method = message.meta.get('transfer_method', FileTransferMethod.TOOL_FILE)
+                mimetype = message.meta.get("mime_type", "image/jpeg")
+                filename = message.save_as or url.split("/")[-1]
+                transfer_method = message.meta.get("transfer_method", FileTransferMethod.TOOL_FILE)
 
                 # get tool file id
-                tool_file_id = url.split('/')[-1].split('.')[0]
-                files.append(FileVar(
-                    tenant_id=self.tenant_id,
-                    type=FileType.IMAGE,
-                    transfer_method=transfer_method,
-                    url=url,
-                    related_id=tool_file_id,
-                    filename=filename,
-                    extension=ext,
-                    mime_type=mimetype,
-                ))
+                tool_file_id = url.split("/")[-1].split(".")[0]
+                files.append(
+                    FileVar(
+                        tenant_id=self.tenant_id,
+                        type=FileType.IMAGE,
+                        transfer_method=transfer_method,
+                        url=url,
+                        related_id=tool_file_id,
+                        filename=filename,
+                        extension=ext,
+                        mime_type=mimetype,
+                    )
+                )
             elif message.type == ToolInvokeMessage.MessageType.BLOB:
                 # get tool file id
                 assert isinstance(message.message, ToolInvokeMessage.TextMessage)
                 assert message.meta
 
-                tool_file_id = message.message.text.split('/')[-1].split('.')[0]
-                files.append(FileVar(
-                    tenant_id=self.tenant_id,
-                    type=FileType.IMAGE,
-                    transfer_method=FileTransferMethod.TOOL_FILE,
-                    related_id=tool_file_id,
-                    filename=message.save_as,
-                    extension=path.splitext(message.save_as)[1],
-                    mime_type=message.meta.get('mime_type', 'application/octet-stream'),
-                ))
+                tool_file_id = message.message.text.split("/")[-1].split(".")[0]
+                files.append(
+                    FileVar(
+                        tenant_id=self.tenant_id,
+                        type=FileType.IMAGE,
+                        transfer_method=FileTransferMethod.TOOL_FILE,
+                        related_id=tool_file_id,
+                        filename=message.save_as,
+                        extension=path.splitext(message.save_as)[1],
+                        mime_type=message.meta.get("mime_type", "application/octet-stream"),
+                    )
+                )
             elif message.type == ToolInvokeMessage.MessageType.TEXT:
                 assert isinstance(message.message, ToolInvokeMessage.TextMessage)
-                text += message.message.text + '\n'
+                text += message.message.text + "\n"
                 yield RunStreamChunkEvent(
-                    chunk_content=message.message.text,
-                    from_variable_selector=[self.node_id, 'text']
+                    chunk_content=message.message.text, from_variable_selector=[self.node_id, "text"]
                 )
             elif message.type == ToolInvokeMessage.MessageType.JSON:
                 assert isinstance(message, ToolInvokeMessage.JsonMessage)
                 json.append(message.json_object)
             elif message.type == ToolInvokeMessage.MessageType.LINK:
                 assert isinstance(message.message, ToolInvokeMessage.TextMessage)
-                stream_text = f'Link: {message.message.text}\n'
+                stream_text = f"Link: {message.message.text}\n"
                 text += stream_text
-                yield RunStreamChunkEvent(
-                    chunk_content=stream_text,
-                    from_variable_selector=[self.node_id, 'text']
-                )
+                yield RunStreamChunkEvent(chunk_content=stream_text, from_variable_selector=[self.node_id, "text"])
             elif message.type == ToolInvokeMessage.MessageType.VARIABLE:
                 assert isinstance(message.message, ToolInvokeMessage.VariableMessage)
                 variable_name = message.message.variable_name
@@ -291,82 +231,17 @@
                     variables[variable_name] += variable_value
 
                     yield RunStreamChunkEvent(
-                        chunk_content=variable_value,
-                        from_variable_selector=[self.node_id, variable_name]
+                        chunk_content=variable_value, from_variable_selector=[self.node_id, variable_name]
                     )
                 else:
                     variables[variable_name] = variable_value
-=======
-        for response in tool_response:
-            if response.type in {ToolInvokeMessage.MessageType.IMAGE_LINK, ToolInvokeMessage.MessageType.IMAGE}:
-                url = response.message
-                ext = path.splitext(url)[1]
-                mimetype = response.meta.get("mime_type", "image/jpeg")
-                filename = response.save_as or url.split("/")[-1]
-                transfer_method = response.meta.get("transfer_method", FileTransferMethod.TOOL_FILE)
-
-                # get tool file id
-                tool_file_id = url.split("/")[-1].split(".")[0]
-                result.append(
-                    FileVar(
-                        tenant_id=self.tenant_id,
-                        type=FileType.IMAGE,
-                        transfer_method=transfer_method,
-                        url=url,
-                        related_id=tool_file_id,
-                        filename=filename,
-                        extension=ext,
-                        mime_type=mimetype,
-                    )
-                )
-            elif response.type == ToolInvokeMessage.MessageType.BLOB:
-                # get tool file id
-                tool_file_id = response.message.split("/")[-1].split(".")[0]
-                result.append(
-                    FileVar(
-                        tenant_id=self.tenant_id,
-                        type=FileType.IMAGE,
-                        transfer_method=FileTransferMethod.TOOL_FILE,
-                        related_id=tool_file_id,
-                        filename=response.save_as,
-                        extension=path.splitext(response.save_as)[1],
-                        mime_type=response.meta.get("mime_type", "application/octet-stream"),
-                    )
-                )
-            elif response.type == ToolInvokeMessage.MessageType.LINK:
-                pass  # TODO:
-
-        return result
-
-    def _extract_tool_response_text(self, tool_response: list[ToolInvokeMessage]) -> str:
-        """
-        Extract tool response text
-        """
-        return "\n".join(
-            [
-                f"{message.message}"
-                if message.type == ToolInvokeMessage.MessageType.TEXT
-                else f"Link: {message.message}"
-                if message.type == ToolInvokeMessage.MessageType.LINK
-                else ""
-                for message in tool_response
-            ]
-        )
->>>>>>> b6b1057a
 
         yield RunCompletedEvent(
             run_result=NodeRunResult(
                 status=WorkflowNodeExecutionStatus.SUCCEEDED,
-                outputs={
-                    'text': text,
-                    'files': files,
-                    'json': json,
-                    **variables
-                },
-                metadata={
-                    NodeRunMetadataKey.TOOL_INFO: tool_info
-                },
-                inputs=parameters_for_log
+                outputs={"text": text, "files": files, "json": json, **variables},
+                metadata={NodeRunMetadataKey.TOOL_INFO: tool_info},
+                inputs=parameters_for_log,
             )
         )
 
@@ -384,12 +259,8 @@
         result = {}
         for parameter_name in node_data.tool_parameters:
             input = node_data.tool_parameters[parameter_name]
-<<<<<<< HEAD
-            if input.type == 'mixed':
+            if input.type == "mixed":
                 assert isinstance(input.value, str)
-=======
-            if input.type == "mixed":
->>>>>>> b6b1057a
                 selectors = VariableTemplateParser(input.value).extract_variable_selectors()
                 for selector in selectors:
                     result[selector.variable] = selector.value_selector
