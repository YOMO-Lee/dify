import logging
import threading
import uuid
from collections.abc import Generator, Mapping
from typing import Any, Literal, Union, overload

from flask import Flask, current_app
from pydantic import ValidationError

from configs import dify_config
from constants import UUID_NIL
from core.app.app_config.easy_ui_based_app.model_config.converter import ModelConfigConverter
from core.app.app_config.features.file_upload.manager import FileUploadConfigManager
from core.app.apps.base_app_queue_manager import AppQueueManager, GenerateTaskStoppedError, PublishFrom
from core.app.apps.chat.app_config_manager import ChatAppConfigManager
from core.app.apps.chat.app_runner import ChatAppRunner
from core.app.apps.chat.generate_response_converter import ChatAppGenerateResponseConverter
from core.app.apps.message_based_app_generator import MessageBasedAppGenerator
from core.app.apps.message_based_app_queue_manager import MessageBasedAppQueueManager
from core.app.entities.app_invoke_entities import ChatAppGenerateEntity, InvokeFrom
from core.model_runtime.errors.invoke import InvokeAuthorizationError, InvokeError
from core.ops.ops_trace_manager import TraceQueueManager
from extensions.ext_database import db
from factories import file_factory
from models.account import Account
from models.model import App, EndUser

logger = logging.getLogger(__name__)


class ChatAppGenerator(MessageBasedAppGenerator):
    @overload
    def generate(
        self,
        app_model: App,
        user: Union[Account, EndUser],
        args: Mapping[str, Any],
        invoke_from: InvokeFrom,
<<<<<<< HEAD
        streaming: Literal[True] = True,
    ) -> Generator[dict | str, None, None]: ...
=======
        streaming: Literal[True],
    ) -> Generator[str, None, None]: ...
>>>>>>> 4b402c40

    @overload
    def generate(
        self,
        app_model: App,
        user: Union[Account, EndUser],
        args: Mapping[str, Any],
        invoke_from: InvokeFrom,
<<<<<<< HEAD
        streaming: Literal[False] = False,
    ) -> dict: ...
=======
        streaming: Literal[False],
    ) -> Mapping[str, Any]: ...

    @overload
    def generate(
        self,
        app_model: App,
        user: Union[Account, EndUser],
        args: Mapping[str, Any],
        invoke_from: InvokeFrom,
        streaming: bool,
    ) -> Union[Mapping[str, Any], Generator[str, None, None]]: ...
>>>>>>> 4b402c40

    @overload
    def generate(
        self,
        app_model: App,
        user: Union[Account, EndUser],
        args: Any,
        invoke_from: InvokeFrom,
        streaming: bool = False,
    ) -> Union[dict, Generator[dict | str, None, None]]: ...

    def generate(
        self,
        app_model: App,
        user: Union[Account, EndUser],
        args: Mapping[str, Any],
        invoke_from: InvokeFrom,
        streaming: bool = True,
<<<<<<< HEAD
    ) -> Union[dict, Generator[dict | str, None, None]]:
=======
    ):
>>>>>>> 4b402c40
        """
        Generate App response.

        :param app_model: App
        :param user: account or end user
        :param args: request args
        :param invoke_from: invoke from source
        :param stream: is stream
        """
        if not args.get("query"):
            raise ValueError("query is required")

        query = args["query"]
        if not isinstance(query, str):
            raise ValueError("query must be a string")

        query = query.replace("\x00", "")
        inputs = args["inputs"]

        extras = {"auto_generate_conversation_name": args.get("auto_generate_name", True)}

        # get conversation
        conversation = None
        if args.get("conversation_id"):
            conversation = self._get_conversation_by_user(app_model, args.get("conversation_id"), user)

        # get app model config
        app_model_config = self._get_app_model_config(app_model=app_model, conversation=conversation)

        # validate override model config
        override_model_config_dict = None
        if args.get("model_config"):
            if invoke_from != InvokeFrom.DEBUGGER:
                raise ValueError("Only in App debug mode can override model config")

            # validate config
            override_model_config_dict = ChatAppConfigManager.config_validate(
                tenant_id=app_model.tenant_id, config=args.get("model_config")
            )

            # always enable retriever resource in debugger mode
            override_model_config_dict["retriever_resource"] = {"enabled": True}

        # parse files
        files = args["files"] if args.get("files") else []
        file_extra_config = FileUploadConfigManager.convert(override_model_config_dict or app_model_config.to_dict())
        if file_extra_config:
            file_objs = file_factory.build_from_mappings(
                mappings=files,
                tenant_id=app_model.tenant_id,
                config=file_extra_config,
            )
        else:
            file_objs = []

        # convert to app config
        app_config = ChatAppConfigManager.get_app_config(
            app_model=app_model,
            app_model_config=app_model_config,
            conversation=conversation,
            override_config_dict=override_model_config_dict,
        )

        # get tracing instance
        trace_manager = TraceQueueManager(app_id=app_model.id)

        # init application generate entity
        application_generate_entity = ChatAppGenerateEntity(
            task_id=str(uuid.uuid4()),
            app_config=app_config,
            model_conf=ModelConfigConverter.convert(app_config),
            file_upload_config=file_extra_config,
            conversation_id=conversation.id if conversation else None,
            inputs=conversation.inputs
            if conversation
            else self._prepare_user_inputs(
                user_inputs=inputs, variables=app_config.variables, tenant_id=app_model.tenant_id
            ),
            query=query,
            files=file_objs,
            parent_message_id=args.get("parent_message_id") if invoke_from != InvokeFrom.SERVICE_API else UUID_NIL,
            user_id=user.id,
            invoke_from=invoke_from,
            extras=extras,
            trace_manager=trace_manager,
            stream=streaming,
        )

        # init generate records
        (conversation, message) = self._init_generate_records(application_generate_entity, conversation)

        # init queue manager
        queue_manager = MessageBasedAppQueueManager(
            task_id=application_generate_entity.task_id,
            user_id=application_generate_entity.user_id,
            invoke_from=application_generate_entity.invoke_from,
            conversation_id=conversation.id,
            app_mode=conversation.mode,
            message_id=message.id,
        )

        # new thread
        worker_thread = threading.Thread(
            target=self._generate_worker,
            kwargs={
                "flask_app": current_app._get_current_object(),  # type: ignore
                "application_generate_entity": application_generate_entity,
                "queue_manager": queue_manager,
                "conversation_id": conversation.id,
                "message_id": message.id,
            },
        )

        worker_thread.start()

        # return response or stream generator
        response = self._handle_response(
            application_generate_entity=application_generate_entity,
            queue_manager=queue_manager,
            conversation=conversation,
            message=message,
            user=user,
            stream=streaming,
        )

        return ChatAppGenerateResponseConverter.convert(response=response, invoke_from=invoke_from)

    def _generate_worker(
        self,
        flask_app: Flask,
        application_generate_entity: ChatAppGenerateEntity,
        queue_manager: AppQueueManager,
        conversation_id: str,
        message_id: str,
    ) -> None:
        """
        Generate worker in a new thread.
        :param flask_app: Flask app
        :param application_generate_entity: application generate entity
        :param queue_manager: queue manager
        :param conversation_id: conversation ID
        :param message_id: message ID
        :return:
        """
        with flask_app.app_context():
            try:
                # get conversation and message
                conversation = self._get_conversation(conversation_id)
                message = self._get_message(message_id)

                # chatbot app
                runner = ChatAppRunner()
                runner.run(
                    application_generate_entity=application_generate_entity,
                    queue_manager=queue_manager,
                    conversation=conversation,
                    message=message,
                )
            except GenerateTaskStoppedError:
                pass
            except InvokeAuthorizationError:
                queue_manager.publish_error(
                    InvokeAuthorizationError("Incorrect API key provided"), PublishFrom.APPLICATION_MANAGER
                )
            except ValidationError as e:
                logger.exception("Validation Error when generating")
                queue_manager.publish_error(e, PublishFrom.APPLICATION_MANAGER)
            except (ValueError, InvokeError) as e:
                if dify_config.DEBUG:
                    logger.exception("Error when generating")
                queue_manager.publish_error(e, PublishFrom.APPLICATION_MANAGER)
            except Exception as e:
                logger.exception("Unknown Error when generating")
                queue_manager.publish_error(e, PublishFrom.APPLICATION_MANAGER)
            finally:
                db.session.close()<|MERGE_RESOLUTION|>--- conflicted
+++ resolved
@@ -36,13 +36,8 @@
         user: Union[Account, EndUser],
         args: Mapping[str, Any],
         invoke_from: InvokeFrom,
-<<<<<<< HEAD
-        streaming: Literal[True] = True,
-    ) -> Generator[dict | str, None, None]: ...
-=======
         streaming: Literal[True],
-    ) -> Generator[str, None, None]: ...
->>>>>>> 4b402c40
+    ) -> Generator[Mapping | str, None, None]: ...
 
     @overload
     def generate(
@@ -51,10 +46,6 @@
         user: Union[Account, EndUser],
         args: Mapping[str, Any],
         invoke_from: InvokeFrom,
-<<<<<<< HEAD
-        streaming: Literal[False] = False,
-    ) -> dict: ...
-=======
         streaming: Literal[False],
     ) -> Mapping[str, Any]: ...
 
@@ -66,18 +57,7 @@
         args: Mapping[str, Any],
         invoke_from: InvokeFrom,
         streaming: bool,
-    ) -> Union[Mapping[str, Any], Generator[str, None, None]]: ...
->>>>>>> 4b402c40
-
-    @overload
-    def generate(
-        self,
-        app_model: App,
-        user: Union[Account, EndUser],
-        args: Any,
-        invoke_from: InvokeFrom,
-        streaming: bool = False,
-    ) -> Union[dict, Generator[dict | str, None, None]]: ...
+    ) -> Union[Mapping[str, Any], Generator[Mapping[str, Any] | str, None, None]]: ...
 
     def generate(
         self,
@@ -86,11 +66,7 @@
         args: Mapping[str, Any],
         invoke_from: InvokeFrom,
         streaming: bool = True,
-<<<<<<< HEAD
-    ) -> Union[dict, Generator[dict | str, None, None]]:
-=======
-    ):
->>>>>>> 4b402c40
+    ) -> Union[Mapping[str, Any], Generator[Mapping[str, Any] | str, None, None]]:
         """
         Generate App response.
 
@@ -115,7 +91,7 @@
         # get conversation
         conversation = None
         if args.get("conversation_id"):
-            conversation = self._get_conversation_by_user(app_model, args.get("conversation_id"), user)
+            conversation = self._get_conversation_by_user(app_model, args.get("conversation_id", ""), user)
 
         # get app model config
         app_model_config = self._get_app_model_config(app_model=app_model, conversation=conversation)
@@ -128,7 +104,7 @@
 
             # validate config
             override_model_config_dict = ChatAppConfigManager.config_validate(
-                tenant_id=app_model.tenant_id, config=args.get("model_config")
+                tenant_id=app_model.tenant_id, config=args.get("model_config", {})
             )
 
             # always enable retriever resource in debugger mode
