--- conflicted
+++ resolved
@@ -13,14 +13,8 @@
 from core.workflow.callbacks.base_workflow_callback import WorkflowCallback
 from core.workflow.entities.node_entities import UserFrom
 from core.workflow.entities.variable_pool import VariablePool
-<<<<<<< HEAD
-from core.workflow.enums import SystemVariable
+from core.workflow.enums import SystemVariableKey
 from core.workflow.workflow_entry import WorkflowEntry
-=======
-from core.workflow.enums import SystemVariableKey
-from core.workflow.nodes.base_node import UserFrom
-from core.workflow.workflow_engine_manager import WorkflowEngineManager
->>>>>>> 715eb8fa
 from extensions.ext_database import db
 from models.model import App, EndUser
 
@@ -76,7 +70,6 @@
         if bool(os.environ.get('DEBUG', 'False').lower() == 'true'):
             workflow_callbacks.append(WorkflowLoggingCallback())
 
-<<<<<<< HEAD
         # if only single iteration run is requested
         if self.application_generate_entity.single_iteration_run:
             # if only single iteration run is requested
@@ -86,14 +79,14 @@
                 user_inputs=self.application_generate_entity.single_iteration_run.inputs
             )
         else:
-        
+
             inputs = self.application_generate_entity.inputs
             files = self.application_generate_entity.files
-        
+
             # Create a variable pool.
             system_inputs = {
-                SystemVariable.FILES: files,
-                SystemVariable.USER_ID: user_id,
+                SystemVariableKey.FILES: files,
+                SystemVariableKey.USER_ID: user_id,
             }
 
             variable_pool = VariablePool(
@@ -102,23 +95,10 @@
                 environment_variables=workflow.environment_variables,
                 conversation_variables=[],
             )
-=======
-        # Create a variable pool.
-        system_inputs = {
-            SystemVariableKey.FILES: files,
-            SystemVariableKey.USER_ID: user_id,
-        }
-        variable_pool = VariablePool(
-            system_variables=system_inputs,
-            user_inputs=inputs,
-            environment_variables=workflow.environment_variables,
-            conversation_variables=[],
-        )
->>>>>>> 715eb8fa
 
             # init graph
             graph = self._init_graph(graph_config=workflow.graph_dict)
-        
+
         # RUN WORKFLOW
         workflow_entry = WorkflowEntry(
             tenant_id=workflow.tenant_id,
