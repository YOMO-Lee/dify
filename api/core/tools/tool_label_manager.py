--- conflicted
+++ resolved
@@ -84,18 +84,10 @@
             if not isinstance(controller, ApiToolProviderController | WorkflowToolProviderController):
                 raise ValueError("Unsupported tool type")
 
-<<<<<<< HEAD
         provider_ids = []
         for controller in tool_providers:
             assert isinstance(controller, ApiToolProviderController | WorkflowToolProviderController)
             provider_ids.append(controller.provider_id)
-=======
-        provider_ids = [
-            controller.provider_id
-            for controller in tool_providers
-            if isinstance(controller, (ApiToolProviderController, WorkflowToolProviderController))
-        ]
->>>>>>> cdaef30c
 
         labels: list[ToolLabelBinding] = (
             db.session.query(ToolLabelBinding).filter(ToolLabelBinding.tool_id.in_(provider_ids)).all()
