[project]
requires-python = ">=3.10,<3.13"

[build-system]
requires = ["poetry-core"]
build-backend = "poetry.core.masonry.api"

[tool.ruff]
exclude=[
    "migrations/*",
]
line-length = 120

[tool.ruff.lint]
preview = true
select = [
    "B", # flake8-bugbear rules
    "C4", # flake8-comprehensions
    "E", # pycodestyle E rules
    "F", # pyflakes rules
    "FURB", # refurb rules
    "I", # isort rules
    "N", # pep8-naming
    "PT", # flake8-pytest-style rules
    "PLC0208", # iteration-over-set
    "PLC2801", # unnecessary-dunder-call
    "PLC0414", # useless-import-alias
    "PLR0402", # manual-from-import
    "PLR1711", # useless-return
    "PLR1714", # repeated-equality-comparison
    "RUF013", # implicit-optional
    "RUF019", # unnecessary-key-check
    "RUF100", # unused-noqa
    "RUF101", # redirected-noqa
    "S506", # unsafe-yaml-load
    "SIM", # flake8-simplify rules
    "UP", # pyupgrade rules
    "W191", # tab-indentation
    "W605", # invalid-escape-sequence
]
ignore = [
    "E402", # module-import-not-at-top-of-file
    "E711", # none-comparison
    "E712", # true-false-comparison
    "E721", # type-comparison
    "E722", # bare-except
    "E731", # lambda-assignment
    "F821", # undefined-name
    "F841", # unused-variable
    "FURB113", # repeated-append
    "FURB152", # math-constant
    "UP007", # non-pep604-annotation
    "UP032", # f-string
    "B005", # strip-with-multi-characters
    "B006", # mutable-argument-default
    "B007", # unused-loop-control-variable
    "B026", # star-arg-unpacking-after-keyword-arg
    "B904", # raise-without-from-inside-except
    "B905", # zip-without-explicit-strict
    "N806", # non-lowercase-variable-in-function
    "N815", # mixed-case-variable-in-class-scope
    "PT011", # pytest-raises-too-broad
    "SIM102", # collapsible-if
    "SIM103", # needless-bool
    "SIM105", # suppressible-exception
    "SIM107", # return-in-try-except-finally
    "SIM108", # if-else-block-instead-of-if-exp
    "SIM113", # eumerate-for-loop
    "SIM117", # multiple-with-statements
    "SIM210", # if-expr-with-true-false
    "SIM300", # yoda-conditions,
]

[tool.ruff.lint.per-file-ignores]
"app.py" = [
]
"__init__.py" = [
    "F401", # unused-import
    "F811", # redefined-while-unused
]
"configs/*" = [
    "N802", # invalid-function-name
]
"libs/gmpy2_pkcs10aep_cipher.py" = [
    "N803", # invalid-argument-name
]
"tests/*" = [
    "F811", # redefined-while-unused
]

[tool.ruff.lint.pyflakes]
allowed-unused-imports=[
    "_pytest.monkeypatch",
    "tests.integration_tests",
]

[tool.ruff.format]
exclude = [
]

[tool.poetry]
name = "dify-api"
package-mode = false

############################################################
# [ Main ] Dependency group
############################################################

[tool.poetry.dependencies]
authlib = "1.3.1"
azure-ai-inference = "~1.0.0b3"
azure-ai-ml = "~1.20.0"
azure-identity = "1.16.1"
<<<<<<< HEAD
azure-storage-blob = "12.13.0"
boto3 = "1.35.17"
cachetools = "~5.3.0"
celery = "~5.3.6"
chardet = "~5.1.0"
cos-python-sdk-v5 = "1.9.30"
esdk-obs-python = "3.24.6.1"
=======
beautifulsoup4 = "4.12.2"
boto3 = "1.35.17"
bs4 = "~0.0.1"
cachetools = "~5.3.0"
celery = "~5.3.6"
chardet = "~5.1.0"
cohere = "~5.2.4"
dashscope = { version = "~1.17.0", extras = ["tokenizer"] }
>>>>>>> ffc3f336
flask = "~3.0.1"
flask-compress = "~1.14"
flask-cors = "~4.0.0"
flask-login = "~0.6.3"
flask-migrate = "~4.0.5"
flask-restful = "~0.3.10"
flask-sqlalchemy = "~3.1.1"
gevent = "~23.9.1"
gmpy2 = "~2.2.1"
google-api-core = "2.18.0"
google-api-python-client = "2.90.0"
google-auth = "2.29.0"
google-auth-httplib2 = "0.2.0"
<<<<<<< HEAD
google-cloud-storage = "2.16.0"
=======
google-cloud-aiplatform = "1.49.0"
google-generativeai = "0.8.1"
>>>>>>> ffc3f336
googleapis-common-protos = "1.63.0"
gunicorn = "~22.0.0"
httpx = { version = "~0.27.0", extras = ["socks"] }
jieba = "0.42.1"
<<<<<<< HEAD
langfuse = "^2.48.0"
langsmith = "^0.1.77"
markdown = "~3.5.1"
nltk = "3.8.1"
=======
langfuse = "~2.51.3"
langsmith = "~0.1.77"
mailchimp-transactional = "~1.0.50"
markdown = "~3.5.1"
nomic = "~3.1.2"
novita-client = "~0.5.7"
>>>>>>> ffc3f336
numpy = "~1.26.4"
oci = "~2.135.1"
openai = "~1.29.0"
openpyxl = "~3.1.5"
pandas = { version = "~2.2.2", extras = ["performance", "excel"] }
psycopg2-binary = "~2.9.6"
pycryptodome = "3.19.1"
pydantic = "~2.8.2"
pydantic-settings = "~2.4.0"
pydantic_extra_types = "~2.9.0"
pyjwt = "~2.8.0"
pypdfium2 = "~4.17.0"
python = ">=3.10,<3.13"
python-docx = "~1.1.0"
python-dotenv = "1.0.0"
pyyaml = "~6.0.1"
redis = { version = "~5.0.3", extras = ["hiredis"] }
resend = "~0.7.0"
sagemaker = "2.231.0"
scikit-learn = "~1.5.1"
sentry-sdk = { version = "~1.44.1", extras = ["flask"] }
sqlalchemy = "~2.0.29"
tiktoken = "~0.7.0"
unstructured = { version = "~0.10.27", extras = ["docx", "epub", "md", "msg", "ppt", "pptx"] }
<<<<<<< HEAD
=======
validators = "0.21.0"
volcengine-python-sdk = {extras = ["ark"], version = "~1.0.98"}
websocket-client = "~1.7.0"
>>>>>>> ffc3f336
werkzeug = "~3.0.1"
yarl = "~1.9.4"
<<<<<<< HEAD
=======
zhipuai = "~2.1.5"
>>>>>>> ffc3f336
# Before adding new dependency, consider place it in alphabet order (a-z) and suitable group.

############################################################
# [ Indirect ] dependency group
# Related transparent dependencies with pinned version
# required by main implementations
############################################################
<<<<<<< HEAD
volcengine-python-sdk = {extras = ["ark"], version = "^1.0.98"}
oci = "^2.133.0"
tos = "^2.7.1"
[tool.poetry.group.indriect.dependencies]
=======
[tool.poetry.group.indirect.dependencies]
kaleido = "0.2.1"
>>>>>>> ffc3f336
rank-bm25 = "~0.2.2"

############################################################
# [ Tools ] dependency group
############################################################
<<<<<<< HEAD

[tool.poetry.group.tool.dependencies]
qrcode = "~7.4.2"
=======
[tool.poetry.group.tools.dependencies]
arxiv = "2.1.0"
cloudscraper = "1.2.71"
duckduckgo-search = "~6.3.0"
jsonpath-ng = "1.6.1"
matplotlib = "~3.8.2"
newspaper3k = "0.2.8"
nltk = "3.8.1"
numexpr = "~2.9.0"
qrcode = "~7.4.2"
twilio = "~9.0.4"
vanna = { version = "0.7.3", extras = ["postgres", "mysql", "clickhouse", "duckdb"] }
wikipedia = "1.4.0"
yfinance = "~0.2.40"

>>>>>>> ffc3f336
############################################################
# [ Storage ] dependency group
# Required for storage clients
############################################################
[tool.poetry.group.storage.dependencies]
azure-storage-blob = "12.13.0"
bce-python-sdk = "~0.9.23"
cos-python-sdk-v5 = "1.9.30"
esdk-obs-python = "3.24.6.1"
google-cloud-storage = "2.16.0"
oss2 = "2.18.5"
supabase = "~2.8.1"
tos = "~2.7.1"

############################################################
# [ VDB ] dependency group
# Required by vector store clients
############################################################
[tool.poetry.group.vdb.dependencies]
alibabacloud_gpdb20160503 = "~3.8.0"
alibabacloud_tea_openapi = "~0.3.9"
chromadb = "0.5.1"
clickhouse-connect = "~0.7.16"
elasticsearch = "8.14.0"
opensearch-py = "2.4.0"
oracledb = "~2.2.1"
pgvecto-rs = { version = "~0.2.1", extras = ['sqlalchemy'] }
pgvector = "0.2.5"
pymilvus = "~2.4.4"
pymochow = "1.3.1"
qdrant-client = "1.7.3"
tcvectordb = "1.3.2"
tidb-vector = "0.0.9"
volcengine-compat = "~1.0.156"
weaviate-client = "~3.21.0"

############################################################
# [ Dev ] dependency group
# Required for development and running tests
############################################################
[tool.poetry.group.dev]
optional = true
[tool.poetry.group.dev.dependencies]
coverage = "~7.2.4"
pytest = "~8.3.2"
pytest-benchmark = "~4.0.0"
pytest-env = "~1.1.3"
pytest-mock = "~3.14.0"

############################################################
# [ Lint ] dependency group
# Required for code style linting
############################################################
[tool.poetry.group.lint]
optional = true
[tool.poetry.group.lint.dependencies]
dotenv-linter = "~0.5.0"
ruff = "~0.6.9"<|MERGE_RESOLUTION|>--- conflicted
+++ resolved
@@ -111,15 +111,6 @@
 azure-ai-inference = "~1.0.0b3"
 azure-ai-ml = "~1.20.0"
 azure-identity = "1.16.1"
-<<<<<<< HEAD
-azure-storage-blob = "12.13.0"
-boto3 = "1.35.17"
-cachetools = "~5.3.0"
-celery = "~5.3.6"
-chardet = "~5.1.0"
-cos-python-sdk-v5 = "1.9.30"
-esdk-obs-python = "3.24.6.1"
-=======
 beautifulsoup4 = "4.12.2"
 boto3 = "1.35.17"
 bs4 = "~0.0.1"
@@ -128,7 +119,6 @@
 chardet = "~5.1.0"
 cohere = "~5.2.4"
 dashscope = { version = "~1.17.0", extras = ["tokenizer"] }
->>>>>>> ffc3f336
 flask = "~3.0.1"
 flask-compress = "~1.14"
 flask-cors = "~4.0.0"
@@ -142,31 +132,16 @@
 google-api-python-client = "2.90.0"
 google-auth = "2.29.0"
 google-auth-httplib2 = "0.2.0"
-<<<<<<< HEAD
 google-cloud-storage = "2.16.0"
-=======
-google-cloud-aiplatform = "1.49.0"
-google-generativeai = "0.8.1"
->>>>>>> ffc3f336
 googleapis-common-protos = "1.63.0"
 gunicorn = "~22.0.0"
 httpx = { version = "~0.27.0", extras = ["socks"] }
 jieba = "0.42.1"
-<<<<<<< HEAD
 langfuse = "^2.48.0"
 langsmith = "^0.1.77"
 markdown = "~3.5.1"
 nltk = "3.8.1"
-=======
-langfuse = "~2.51.3"
-langsmith = "~0.1.77"
-mailchimp-transactional = "~1.0.50"
-markdown = "~3.5.1"
-nomic = "~3.1.2"
-novita-client = "~0.5.7"
->>>>>>> ffc3f336
 numpy = "~1.26.4"
-oci = "~2.135.1"
 openai = "~1.29.0"
 openpyxl = "~3.1.5"
 pandas = { version = "~2.2.2", extras = ["performance", "excel"] }
@@ -189,18 +164,8 @@
 sqlalchemy = "~2.0.29"
 tiktoken = "~0.7.0"
 unstructured = { version = "~0.10.27", extras = ["docx", "epub", "md", "msg", "ppt", "pptx"] }
-<<<<<<< HEAD
-=======
-validators = "0.21.0"
-volcengine-python-sdk = {extras = ["ark"], version = "~1.0.98"}
-websocket-client = "~1.7.0"
->>>>>>> ffc3f336
 werkzeug = "~3.0.1"
 yarl = "~1.9.4"
-<<<<<<< HEAD
-=======
-zhipuai = "~2.1.5"
->>>>>>> ffc3f336
 # Before adding new dependency, consider place it in alphabet order (a-z) and suitable group.
 
 ############################################################
@@ -208,41 +173,22 @@
 # Related transparent dependencies with pinned version
 # required by main implementations
 ############################################################
-<<<<<<< HEAD
 volcengine-python-sdk = {extras = ["ark"], version = "^1.0.98"}
 oci = "^2.133.0"
 tos = "^2.7.1"
 [tool.poetry.group.indriect.dependencies]
-=======
-[tool.poetry.group.indirect.dependencies]
-kaleido = "0.2.1"
->>>>>>> ffc3f336
 rank-bm25 = "~0.2.2"
 
 ############################################################
 # [ Tools ] dependency group
 ############################################################
-<<<<<<< HEAD
 
 [tool.poetry.group.tool.dependencies]
 qrcode = "~7.4.2"
-=======
-[tool.poetry.group.tools.dependencies]
-arxiv = "2.1.0"
-cloudscraper = "1.2.71"
-duckduckgo-search = "~6.3.0"
-jsonpath-ng = "1.6.1"
-matplotlib = "~3.8.2"
-newspaper3k = "0.2.8"
-nltk = "3.8.1"
-numexpr = "~2.9.0"
-qrcode = "~7.4.2"
-twilio = "~9.0.4"
-vanna = { version = "0.7.3", extras = ["postgres", "mysql", "clickhouse", "duckdb"] }
-wikipedia = "1.4.0"
-yfinance = "~0.2.40"
-
->>>>>>> ffc3f336
+############################################################
+# VDB dependencies required by vector store clients
+############################################################
+
 ############################################################
 # [ Storage ] dependency group
 # Required for storage clients
