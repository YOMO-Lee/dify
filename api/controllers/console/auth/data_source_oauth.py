import logging

import requests
from flask import current_app, redirect, request
from flask_login import current_user
from flask_restful import Resource
from werkzeug.exceptions import Forbidden

from configs import dify_config
from controllers.console import api
from libs.login import login_required
from libs.oauth_data_source import NotionOAuth

from ..setup import setup_required
from ..wraps import account_initialization_required


def get_oauth_providers():
    with current_app.app_context():
        notion_oauth = NotionOAuth(
            client_id=dify_config.NOTION_CLIENT_ID,
            client_secret=dify_config.NOTION_CLIENT_SECRET,
            redirect_uri=dify_config.CONSOLE_API_URL + "/console/api/oauth/data-source/callback/notion",
        )

        OAUTH_PROVIDERS = {"notion": notion_oauth}
        return OAUTH_PROVIDERS


class OAuthDataSource(Resource):
    def get(self, provider: str):
        # The role of the current user in the table must be admin or owner
        if not current_user.is_admin_or_owner:
            raise Forbidden()
        OAUTH_DATASOURCE_PROVIDERS = get_oauth_providers()
        with current_app.app_context():
            oauth_provider = OAUTH_DATASOURCE_PROVIDERS.get(provider)
            print(vars(oauth_provider))
        if not oauth_provider:
            return {"error": "Invalid provider"}, 400
        if dify_config.NOTION_INTEGRATION_TYPE == "internal":
            internal_secret = dify_config.NOTION_INTERNAL_SECRET
            if not internal_secret:
                return ({"error": "Internal secret is not set"},)
            oauth_provider.save_internal_access_token(internal_secret)
<<<<<<< HEAD
            return {'data': ''}
        else:
            auth_url = oauth_provider.get_authorization_url()
            return {'data': auth_url}, 200
=======
            return {"data": ""}
        else:
            auth_url = oauth_provider.get_authorization_url()
            return {"data": auth_url}, 200
>>>>>>> fb113a94


class OAuthDataSourceCallback(Resource):
    def get(self, provider: str):
        OAUTH_DATASOURCE_PROVIDERS = get_oauth_providers()
        with current_app.app_context():
            oauth_provider = OAUTH_DATASOURCE_PROVIDERS.get(provider)
        if not oauth_provider:
            return {"error": "Invalid provider"}, 400
        if "code" in request.args:
            code = request.args.get("code")

            return redirect(f"{dify_config.CONSOLE_WEB_URL}?type=notion&code={code}")
        elif "error" in request.args:
            error = request.args.get("error")

            return redirect(f"{dify_config.CONSOLE_WEB_URL}?type=notion&error={error}")
        else:
<<<<<<< HEAD
            return redirect(f'{dify_config.CONSOLE_WEB_URL}?type=notion&error=Access denied')
=======
            return redirect(f"{dify_config.CONSOLE_WEB_URL}?type=notion&error=Access denied")
>>>>>>> fb113a94


class OAuthDataSourceBinding(Resource):
    def get(self, provider: str):
        OAUTH_DATASOURCE_PROVIDERS = get_oauth_providers()
        with current_app.app_context():
            oauth_provider = OAUTH_DATASOURCE_PROVIDERS.get(provider)
        if not oauth_provider:
            return {"error": "Invalid provider"}, 400
        if "code" in request.args:
            code = request.args.get("code")
            try:
                oauth_provider.get_access_token(code)
            except requests.exceptions.HTTPError as e:
                logging.exception(
                    f"An error occurred during the OAuthCallback process with {provider}: {e.response.text}"
                )
                return {"error": "OAuth data source process failed"}, 400

            return {"result": "success"}, 200


class OAuthDataSourceSync(Resource):
    @setup_required
    @login_required
    @account_initialization_required
    def get(self, provider, binding_id):
        provider = str(provider)
        binding_id = str(binding_id)
        OAUTH_DATASOURCE_PROVIDERS = get_oauth_providers()
        with current_app.app_context():
            oauth_provider = OAUTH_DATASOURCE_PROVIDERS.get(provider)
        if not oauth_provider:
            return {"error": "Invalid provider"}, 400
        try:
            oauth_provider.sync_data_source(binding_id)
        except requests.exceptions.HTTPError as e:
            logging.exception(f"An error occurred during the OAuthCallback process with {provider}: {e.response.text}")
            return {"error": "OAuth data source process failed"}, 400

        return {"result": "success"}, 200


api.add_resource(OAuthDataSource, "/oauth/data-source/<string:provider>")
api.add_resource(OAuthDataSourceCallback, "/oauth/data-source/callback/<string:provider>")
api.add_resource(OAuthDataSourceBinding, "/oauth/data-source/binding/<string:provider>")
api.add_resource(OAuthDataSourceSync, "/oauth/data-source/<string:provider>/<uuid:binding_id>/sync")<|MERGE_RESOLUTION|>--- conflicted
+++ resolved
@@ -43,17 +43,10 @@
             if not internal_secret:
                 return ({"error": "Internal secret is not set"},)
             oauth_provider.save_internal_access_token(internal_secret)
-<<<<<<< HEAD
-            return {'data': ''}
-        else:
-            auth_url = oauth_provider.get_authorization_url()
-            return {'data': auth_url}, 200
-=======
             return {"data": ""}
         else:
             auth_url = oauth_provider.get_authorization_url()
             return {"data": auth_url}, 200
->>>>>>> fb113a94
 
 
 class OAuthDataSourceCallback(Resource):
@@ -72,11 +65,7 @@
 
             return redirect(f"{dify_config.CONSOLE_WEB_URL}?type=notion&error={error}")
         else:
-<<<<<<< HEAD
-            return redirect(f'{dify_config.CONSOLE_WEB_URL}?type=notion&error=Access denied')
-=======
             return redirect(f"{dify_config.CONSOLE_WEB_URL}?type=notion&error=Access denied")
->>>>>>> fb113a94
 
 
 class OAuthDataSourceBinding(Resource):
