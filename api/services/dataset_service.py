--- conflicted
+++ resolved
@@ -560,19 +560,6 @@
             if dataset.permission == DatasetPermissionEnum.ONLY_ME and dataset.created_by != user.id:
                 logging.debug(f"User {user.id} does not have permission to access dataset {dataset.id}")
                 raise NoPermissionError("You do not have permission to access this dataset.")
-<<<<<<< HEAD
-            if dataset.permission == "partial_members":
-                user_permission = (
-                    db.session.query(DatasetPermission).filter_by(dataset_id=dataset.id, account_id=user.id).first()
-                )
-                if (
-                    not user_permission
-                    and dataset.tenant_id != user.current_tenant_id
-                    and dataset.created_by != user.id
-                ):
-                    logging.debug(f"User {user.id} does not have permission to access dataset {dataset.id}")
-                    raise NoPermissionError("You do not have permission to access this dataset.")
-=======
             if dataset.permission == DatasetPermissionEnum.PARTIAL_TEAM:
                 # For partial team permission, user needs explicit permission or be the creator
                 if dataset.created_by != user.id:
@@ -582,7 +569,6 @@
                     if not user_permission:
                         logging.debug(f"User {user.id} does not have permission to access dataset {dataset.id}")
                         raise NoPermissionError("You do not have permission to access this dataset.")
->>>>>>> 2e4dfbd6
 
     @staticmethod
     def check_dataset_operator_permission(user: Optional[Account] = None, dataset: Optional[Dataset] = None):
