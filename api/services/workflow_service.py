--- conflicted
+++ resolved
@@ -4,7 +4,6 @@
 import uuid
 from collections.abc import Callable, Generator, Mapping, Sequence
 from datetime import UTC, datetime
-from inspect import isgenerator
 from typing import Any, Optional
 from uuid import uuid4
 
@@ -14,10 +13,7 @@
 from core.app.apps.advanced_chat.app_config_manager import AdvancedChatAppConfigManager
 from core.app.apps.workflow.app_config_manager import WorkflowAppConfigManager
 from core.app.entities.app_invoke_entities import InvokeFrom
-<<<<<<< HEAD
-=======
 from core.file import File
->>>>>>> 7a382a35
 from core.repositories import SQLAlchemyWorkflowNodeExecutionRepository
 from core.variables import Variable
 from core.workflow.entities.node_entities import NodeRunMetadataKey, NodeRunResult
@@ -51,15 +47,11 @@
 from services.workflow.workflow_converter import WorkflowConverter
 
 from .errors.workflow_service import DraftWorkflowDeletionError, WorkflowInUseError
-<<<<<<< HEAD
-from .workflow_draft_variable_service import WorkflowDraftVariableService, should_save_output_variables_for_draft
-=======
 from .workflow_draft_variable_service import (
     DraftVariableSaver,
     DraftVarLoader,
     WorkflowDraftVariableService,
 )
->>>>>>> 7a382a35
 
 
 class WorkflowService:
@@ -121,11 +113,8 @@
             )
             .first()
         )
-<<<<<<< HEAD
-=======
         if not workflow:
             return None
->>>>>>> 7a382a35
         if workflow.version == Workflow.VERSION_DRAFT:
             raise IsDraftWorkflowError(f"Workflow is draft version, id={workflow_id}")
         return workflow
@@ -270,12 +259,12 @@
             type=draft_workflow.type,
             version=Workflow.version_from_datetime(datetime.now(UTC).replace(tzinfo=None)),
             graph=draft_workflow.graph,
+            features=draft_workflow.features,
             created_by=account.id,
             environment_variables=draft_workflow.environment_variables,
             conversation_variables=draft_workflow.conversation_variables,
             marked_name=marked_name,
             marked_comment=marked_comment,
-            features=draft_workflow.features,
         )
 
         # commit db session changes
@@ -338,28 +327,6 @@
         if not draft_workflow:
             raise ValueError("Workflow not initialized")
 
-<<<<<<< HEAD
-        # conv_vars = common_helpers.get_conversation_variables()
-
-        # run draft workflow node
-        start_at = time.perf_counter()
-        with Session(bind=db.engine) as session:
-            # TODO(QunatumGhost): inject conversation variables
-            # to variable pool.
-            draft_var_srv = WorkflowDraftVariableService(session)
-
-            conv_vars_list = draft_var_srv.list_conversation_variables(app_id=app_model.id)
-            conv_var_mapping = {v.name: v.get_value().value for v in conv_vars_list.variables}
-
-        node_execution = self._handle_node_run_result(
-            invoke_node_fn=lambda: WorkflowEntry.single_step_run(
-                workflow=draft_workflow,
-                node_id=node_id,
-                user_inputs=user_inputs,
-                user_id=account.id,
-                conversation_variables=conv_var_mapping,
-            ),
-=======
         # TODO(QuantumGhost): We may get rid of the `list_conversation_variables`
         # here, and rely on `DraftVarLoader` to load conversation variables.
         with Session(bind=db.engine) as session:
@@ -417,7 +384,6 @@
         start_at = time.perf_counter()
         node_execution = self._handle_node_run_result(
             invoke_node_fn=lambda: run,
->>>>>>> 7a382a35
             start_at=start_at,
             node_id=node_id,
         )
@@ -440,28 +406,8 @@
 
         exec_metadata = workflow_node_execution.execution_metadata_dict or {}
 
-<<<<<<< HEAD
-        should_save = should_save_output_variables_for_draft(
-            invoke_from=InvokeFrom.DEBUGGER,
-            loop_id=exec_metadata.get(NodeRunMetadataKey.LOOP_ID, None),
-            iteration_id=exec_metadata.get(NodeRunMetadataKey.ITERATION_ID, None),
-        )
-        if not should_save:
-            return workflow_node_execution
-        # TODO(QuantumGhost): single step does not include loop_id or iteration_id in execution_metadata.
-        with Session(bind=db.engine) as session:
-            draft_var_srv = WorkflowDraftVariableService(session)
-            draft_var_srv.save_output_variables(
-                app_id=app_model.id,
-                node_id=workflow_node_execution.node_id,
-                node_type=NodeType(workflow_node_execution.node_type),
-                output=output,
-            )
-            session.commit()
-=======
         loop_id = exec_metadata.get(NodeRunMetadataKey.LOOP_ID, None)
         iteration_id = exec_metadata.get(NodeRunMetadataKey.ITERATION_ID, None)
->>>>>>> 7a382a35
 
         # TODO(QuantumGhost): single step does not include loop_id or iteration_id in execution_metadata.
         with Session(bind=db.engine) as session, session.begin():
@@ -508,11 +454,7 @@
     ) -> NodeExecution:
         try:
             node_instance, generator = invoke_node_fn()
-<<<<<<< HEAD
-            generator = _inspect_generator(generator)
-=======
             generator = gen_utils.inspect(generator, logging.getLogger(__name__))
->>>>>>> 7a382a35
 
             node_run_result: NodeRunResult | None = None
             for event in generator:
@@ -721,22 +663,6 @@
         return True
 
 
-<<<<<<< HEAD
-def _inspect_generator(gen: Generator[Any] | Any) -> Any:
-    if not isgenerator(gen):
-        return gen
-
-    def wrapper():
-        for item in gen:
-            logging.getLogger(__name__).info(
-                "received generator item, type=%s, value=%s",
-                type(item),
-                item,
-            )
-            yield item
-
-    return wrapper()
-=======
 def _setup_variable_pool(
     query: str,
     files: Sequence[File],
@@ -775,5 +701,4 @@
         conversation_variables=conversation_variables,
     )
 
-    return variable_pool
->>>>>>> 7a382a35
+    return variable_pool