--- conflicted
+++ resolved
@@ -526,7 +526,7 @@
                         )
                     )
 
-    except Exception as e:
+    except Exception:
         click.echo(click.style("Failed to create Qdrant client.", fg="red"))
 
     click.echo(click.style(f"Index creation complete. Created {create_count} collection indexes.", fg="green"))
@@ -589,7 +589,7 @@
 
             click.echo(click.style("Database migration successful!", fg="green"))
 
-        except Exception as e:
+        except Exception:
             logging.exception("Failed to execute database migration")
         finally:
             lock.release()
@@ -631,7 +631,7 @@
                         account = accounts[0]
                         print("Fixing missing site for app {}".format(app.id))
                         app_was_created.send(app, account=account)
-                except Exception as e:
+                except Exception:
                     failed_app_ids.append(app_id)
                     click.echo(click.style("Failed to fix missing site for app {}".format(app_id), fg="red"))
                     logging.exception(f"Failed to fix app related site missing issue, app_id: {app_id}")
@@ -640,7 +640,6 @@
             if not processed_count:
                 break
 
-<<<<<<< HEAD
     click.echo(click.style("Fix for missing app-related sites completed successfully!", fg="green"))
 
 
@@ -666,7 +665,4 @@
     app.cli.add_command(create_tenant)
     app.cli.add_command(upgrade_db)
     app.cli.add_command(fix_app_site_missing)
-    app.cli.add_command(migrate_data_for_plugin)
-=======
-    click.echo(click.style("Fix for missing app-related sites completed successfully!", fg="green"))
->>>>>>> d470e55f
+    app.cli.add_command(migrate_data_for_plugin)