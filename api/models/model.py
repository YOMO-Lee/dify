--- conflicted
+++ resolved
@@ -615,7 +615,6 @@
         return tenant
 
 
-<<<<<<< HEAD
 class ConversationSource(StrEnum):
     """This enumeration is designed for use with `Conversation.from_source`."""
 
@@ -624,8 +623,6 @@
     CONSOLE = "console"
 
 
-=======
->>>>>>> 2e4dfbd6
 class Conversation(Base):
     __tablename__ = "conversations"
     __table_args__ = (
@@ -1282,13 +1279,8 @@
             "created_at": self.created_at.isoformat(),
             "updated_at": self.updated_at.isoformat(),
         }
-<<<<<<< HEAD
-
-
-=======
-
-
->>>>>>> 2e4dfbd6
+
+
 class MessageFile(Base):
     __tablename__ = "message_files"
     __table_args__ = (
