--- conflicted
+++ resolved
@@ -2,11 +2,7 @@
 services:
   # API service
   api:
-<<<<<<< HEAD
     image: langgenius/dify-api:dev-plugin-deploy
-=======
-    image: langgenius/dify-api:0.15.0
->>>>>>> dc9675d2
     restart: always
     environment:
       # Use the shared environment variables.
@@ -38,11 +34,7 @@
   # worker service
   # The Celery worker for processing the queue.
   worker:
-<<<<<<< HEAD
     image: langgenius/dify-api:dev-plugin-deploy
-=======
-    image: langgenius/dify-api:0.15.0
->>>>>>> dc9675d2
     restart: always
     environment:
       # Use the shared environment variables.
@@ -70,11 +62,7 @@
 
   # Frontend web application.
   web:
-<<<<<<< HEAD
     image: langgenius/dify-web:dev-plugin-deploy
-=======
-    image: langgenius/dify-web:0.15.0
->>>>>>> dc9675d2
     restart: always
     environment:
       CONSOLE_API_URL: ${CONSOLE_API_URL:-}
@@ -83,11 +71,8 @@
       NEXT_TELEMETRY_DISABLED: ${NEXT_TELEMETRY_DISABLED:-0}
       TEXT_GENERATION_TIMEOUT_MS: ${TEXT_GENERATION_TIMEOUT_MS:-60000}
       CSP_WHITELIST: ${CSP_WHITELIST:-}
-<<<<<<< HEAD
       MARKETPLACE_API_URL: ${MARKETPLACE_API_URL:-https://marketplace-plugin.dify.dev}
       MARKETPLACE_URL: ${MARKETPLACE_URL:-https://marketplace-plugin.dify.dev}
-=======
->>>>>>> dc9675d2
       TOP_K_MAX_VALUE: ${TOP_K_MAX_VALUE:-}
 
   # The postgres database.
