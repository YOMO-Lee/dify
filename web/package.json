{
  "name": "dify-web",
  "version": "0.13.1",
  "private": true,
  "engines": {
    "node": ">=18.17.0"
  },
  "scripts": {
    "dev": "NODE_OPTIONS='--inspect' next dev",
    "build": "next build",
    "start": "cp -r .next/static .next/standalone/.next/static && cp -r public .next/standalone/public && cross-env PORT=$npm_config_port HOSTNAME=$npm_config_host node .next/standalone/server.js",
    "lint": "next lint",
    "fix": "next lint --fix",
    "eslint-fix": "eslint --fix",
    "prepare": "cd ../ && node -e \"if (process.env.NODE_ENV !== 'production'){process.exit(1)} \" || husky ./web/.husky",
    "gen-icons": "node ./app/components/base/icons/script.mjs",
    "uglify-embed": "node ./bin/uglify-embed",
    "check-i18n": "node ./i18n/check-i18n.js",
    "auto-gen-i18n": "node ./i18n/auto-gen-i18n.js",
    "test": "jest",
    "test:watch": "jest --watch",
    "storybook": "storybook dev -p 6006",
    "build-storybook": "storybook build",
    "preinstall": "npx only-allow pnpm"
  },
  "dependencies": {
    "@babel/runtime": "^7.22.3",
    "@dagrejs/dagre": "^1.1.4",
    "@emoji-mart/data": "^1.2.1",
    "@floating-ui/react": "^0.26.25",
    "@formatjs/intl-localematcher": "^0.5.6",
    "@headlessui/react": "^1.7.13",
    "@heroicons/react": "^2.0.16",
    "@hookform/resolvers": "^3.9.0",
    "@lexical/react": "^0.18.0",
    "@mdx-js/loader": "^3.1.0",
    "@mdx-js/react": "^3.1.0",
    "@monaco-editor/react": "^4.6.0",
    "@next/mdx": "^14.0.4",
    "@octokit/core": "^6.1.2",
    "@octokit/request-error": "^6.1.5",
    "@remixicon/react": "^4.3.0",
    "@sentry/react": "^7.54.0",
    "@sentry/utils": "^7.54.0",
    "@svgdotjs/svg.js": "^3.2.4",
    "@tailwindcss/typography": "^0.5.15",
    "@tanstack/react-query": "^5.60.5",
    "@tanstack/react-query-devtools": "^5.60.5",
    "ahooks": "^3.8.1",
    "class-variance-authority": "^0.7.0",
    "classnames": "^2.5.1",
    "copy-to-clipboard": "^3.3.3",
    "crypto-js": "^4.2.0",
    "dayjs": "^1.11.13",
    "echarts": "^5.5.1",
    "echarts-for-react": "^3.0.2",
<<<<<<< HEAD
    "emoji-mart": "^5.6.0",
=======
    "elkjs": "^0.9.3",
    "emoji-mart": "^5.5.2",
>>>>>>> a8d32f99
    "fast-deep-equal": "^3.1.3",
    "globals": "^15.11.0",
    "i18next": "^23.16.4",
    "i18next-resources-to-backend": "^1.2.1",
    "immer": "^9.0.19",
    "js-audio-recorder": "^1.0.7",
    "js-cookie": "^3.0.5",
    "jwt-decode": "^4.0.0",
    "katex": "^0.16.11",
    "ky": "^1.7.2",
    "lamejs": "^1.2.1",
    "lexical": "^0.18.0",
    "lodash-es": "^4.17.21",
    "mermaid": "11.4.1",
    "mime": "^4.0.4",
    "mitt": "^3.0.1",
    "negotiator": "^0.6.3",
    "next": "^14.2.10",
    "pinyin-pro": "^3.25.0",
    "qrcode.react": "^4.1.0",
    "qs": "^6.13.0",
    "rc-textarea": "^1.8.2",
    "react": "~18.2.0",
    "react-18-input-autosize": "^3.0.0",
    "react-dom": "~18.2.0",
    "react-easy-crop": "^5.1.0",
    "react-error-boundary": "^4.1.2",
    "react-headless-pagination": "^1.1.6",
    "react-hook-form": "^7.53.1",
    "react-i18next": "^15.1.0",
    "react-infinite-scroll-component": "^6.1.0",
    "react-markdown": "^9.0.1",
    "react-multi-email": "^1.0.25",
    "react-papaparse": "^4.4.0",
    "react-slider": "^2.0.6",
    "react-sortablejs": "^6.1.4",
    "react-syntax-highlighter": "^15.6.1",
    "react-tooltip": "5.8.3",
    "react-window": "^1.8.10",
    "react-window-infinite-loader": "^1.0.9",
    "reactflow": "^11.11.3",
    "recordrtc": "^5.6.2",
    "rehype-katex": "^7.0.1",
    "rehype-raw": "^7.0.0",
    "remark-breaks": "^4.0.0",
    "remark-gfm": "^4.0.0",
    "remark-math": "^6.0.0",
    "scheduler": "^0.23.0",
    "semver": "^7.6.3",
    "server-only": "^0.0.1",
    "sharp": "^0.33.5",
    "sortablejs": "^1.15.3",
    "swr": "^2.1.0",
    "tailwind-merge": "^2.5.4",
    "use-context-selector": "^2.0.0",
    "uuid": "^10.0.0",
    "zod": "^3.23.8",
    "zundo": "^2.1.0",
    "zustand": "^4.5.2"
  },
  "devDependencies": {
    "@antfu/eslint-config": "^3.8.0",
    "@chromatic-com/storybook": "^3.1.0",
    "@eslint-react/eslint-plugin": "^1.15.0",
    "@eslint/eslintrc": "^3.1.0",
    "@eslint/js": "^9.13.0",
    "@faker-js/faker": "^9.0.3",
    "@rgrove/parse-xml": "^4.1.0",
    "@storybook/addon-essentials": "^8.3.6",
    "@storybook/addon-interactions": "^8.3.6",
    "@storybook/addon-links": "^8.3.6",
    "@storybook/addon-onboarding": "^8.3.6",
    "@storybook/addon-themes": "^8.3.6",
    "@storybook/blocks": "^8.3.6",
    "@storybook/nextjs": "^8.3.6",
    "@storybook/react": "^8.3.6",
    "@storybook/test": "^8.3.6",
    "@testing-library/dom": "^10.4.0",
    "@testing-library/jest-dom": "^6.6.2",
    "@testing-library/react": "^16.0.1",
    "@types/crypto-js": "^4.2.2",
    "@types/dagre": "^0.7.52",
    "@types/jest": "^29.5.13",
    "@types/js-cookie": "^3.0.6",
    "@types/lodash-es": "^4.17.12",
    "@types/negotiator": "^0.6.3",
    "@types/node": "18.15.0",
    "@types/qs": "^6.9.16",
    "@types/react": "~18.2.0",
    "@types/react-dom": "~18.2.0",
    "@types/react-slider": "^1.3.6",
    "@types/react-syntax-highlighter": "^15.5.13",
    "@types/react-window": "^1.8.8",
    "@types/react-window-infinite-loader": "^1.0.9",
    "@types/recordrtc": "^5.6.14",
    "@types/semver": "^7.5.8",
    "@types/sortablejs": "^1.15.1",
    "@types/uuid": "^10.0.0",
    "autoprefixer": "^10.4.20",
    "bing-translate-api": "^4.0.2",
<<<<<<< HEAD
    "code-inspector-plugin": "^0.17.4",
=======
    "code-inspector-plugin": "^0.18.1",
>>>>>>> a8d32f99
    "cross-env": "^7.0.3",
    "eslint": "^9.13.0",
    "eslint-config-next": "^15.0.0",
    "eslint-plugin-react-hooks": "^5.0.0",
    "eslint-plugin-react-refresh": "^0.4.13",
    "eslint-plugin-storybook": "^0.10.1",
    "eslint-plugin-tailwindcss": "^3.17.5",
    "husky": "^9.1.6",
    "jest": "^29.7.0",
    "jest-environment-jsdom": "^29.7.0",
    "lint-staged": "^15.2.10",
    "magicast": "^0.3.4",
    "postcss": "^8.4.47",
    "sass": "^1.80.3",
    "storybook": "^8.3.6",
    "tailwindcss": "^3.4.14",
    "ts-node": "^10.9.2",
    "typescript": "4.9.5",
    "uglify-js": "^3.19.3"
  },
  "resolutions": {
    "@types/react": "~18.2.0",
    "@types/react-dom": "~18.2.0",
    "string-width": "4.2.3"
  },
  "lint-staged": {
    "**/*.js?(x)": [
      "eslint --fix"
    ],
    "**/*.ts?(x)": [
      "eslint --fix"
    ]
  }
}<|MERGE_RESOLUTION|>--- conflicted
+++ resolved
@@ -54,12 +54,8 @@
     "dayjs": "^1.11.13",
     "echarts": "^5.5.1",
     "echarts-for-react": "^3.0.2",
-<<<<<<< HEAD
-    "emoji-mart": "^5.6.0",
-=======
     "elkjs": "^0.9.3",
     "emoji-mart": "^5.5.2",
->>>>>>> a8d32f99
     "fast-deep-equal": "^3.1.3",
     "globals": "^15.11.0",
     "i18next": "^23.16.4",
@@ -160,11 +156,7 @@
     "@types/uuid": "^10.0.0",
     "autoprefixer": "^10.4.20",
     "bing-translate-api": "^4.0.2",
-<<<<<<< HEAD
-    "code-inspector-plugin": "^0.17.4",
-=======
     "code-inspector-plugin": "^0.18.1",
->>>>>>> a8d32f99
     "cross-env": "^7.0.3",
     "eslint": "^9.13.0",
     "eslint-config-next": "^15.0.0",
