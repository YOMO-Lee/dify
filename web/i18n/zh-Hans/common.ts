--- conflicted
+++ resolved
@@ -40,20 +40,16 @@
     duplicate: '复制',
     rename: '重命名',
     audioSourceUnavailable: '音源不可用',
-    close: '关闭',
     copyImage: '复制图片',
     zoomOut: '缩小',
     zoomIn: '放大',
     openInNewTab: '在新标签页打开',
-<<<<<<< HEAD
     in: '在',
-=======
     saveAndRegenerate: '保存并重新生成子分段',
     close: '关闭',
     view: '查看',
     viewMore: '查看更多',
     regenerate: '重新生成',
->>>>>>> 8339d2c7
   },
   errorMsg: {
     fieldRequired: '{{field}} 为必填项',
