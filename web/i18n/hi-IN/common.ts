const translation = {
  api: {
    success: 'सफलता',
    actionSuccess: 'कार्रवाई सफल रही',
    saved: 'सहेजा गया',
    create: 'बनाया गया',
    remove: 'हटाया गया',
  },
  operation: {
    create: 'बनाएं',
    confirm: 'पुष्टि करें',
    cancel: 'रद्द करें',
    clear: 'साफ करें',
    save: 'सहेजें',
    saveAndEnable: 'सहेजें और सक्षम करें',
    edit: 'संपादित करें',
    add: 'जोड़ें',
    added: 'जोड़ा गया',
    refresh: 'पुनः प्रारंभ करें',
    reset: 'रीसेट करें',
    search: 'खोजें',
    change: 'बदलें',
    remove: 'हटाएं',
    send: 'भेजें',
    copy: 'कॉपी करें',
    lineBreak: 'लाइन ब्रेक',
    sure: 'मुझे यकीन है',
    download: 'डाउनलोड करें',
    delete: 'हटाएं',
    settings: 'सेटिंग्स',
    setup: 'सेटअप',
    getForFree: 'मुफ्त में प्राप्त करें',
    reload: 'पुनः लोड करें',
    ok: 'ठीक है',
    log: 'लॉग',
    learnMore: 'अधिक जानें',
    params: 'पैरामीटर',
    duplicate: 'डुप्लिकेट',
    rename: 'नाम बदलें',
    audioSourceUnavailable: 'ऑडियो स्रोत अनुपलब्ध है',
    copyImage: 'छवि कॉपी करें',
    zoomOut: 'ज़ूम आउट करें',
    openInNewTab: 'नए टैब में खोलें',
    zoomIn: 'ज़ूम इन करें',
    view: 'देखना',
    viewMore: 'और देखें',
    regenerate: 'पुनर्जन्म',
    close: 'बंद करना',
    saveAndRegenerate: 'सहेजें और पुन: उत्पन्न करें बाल विखंडू',
    skip: 'जहाज़',
    submit: 'जमा करें',
    imageCopied: 'कॉपी की गई छवि',
<<<<<<< HEAD
=======
    deleteApp: 'ऐप हटाएं',
>>>>>>> 363c46ac
  },
  errorMsg: {
    fieldRequired: '{{field}} आवश्यक है',
    urlError: 'url को http:// या https:// से शुरू होना चाहिए',
  },
  placeholder: {
    input: 'कृपया दर्ज करें',
    select: 'कृपया चयन करें',
  },
  voice: {
    language: {
      zhHans: 'चीनी',
      zhHant: 'पारंपरिक चीनी',
      enUS: 'अंग्रेज़ी',
      deDE: 'जर्मन',
      frFR: 'फ्रेंच',
      esES: 'स्पेनिश',
      itIT: 'इतालवी',
      thTH: 'थाई',
      idID: 'इंडोनेशियाई',
      jaJP: 'जापानी',
      koKR: 'कोरियाई',
      ptBR: 'पुर्तगाली',
      ruRU: 'रूसी',
      ukUA: 'यूक्रेनी',
      viVN: 'वियतनामी',
      plPL: 'पोलिश',
      roRO: 'रोमानियाई',
      hiIN: 'हिन्दी',
      trTR: 'तुर्की',
      faIR: 'फ़ारसी',
    },
  },
  unit: {
    char: 'वर्ण',
  },
  actionMsg: {
    noModification: 'इस समय कोई संशोधन नहीं।',
    modifiedSuccessfully: 'सफलतापूर्वक संशोधित किया गया',
    modifiedUnsuccessfully: 'संशोधन असफल रहा',
    copySuccessfully: 'सफलतापूर्वक कॉपी किया गया',
    paySucceeded: 'भुगतान सफल रहा',
    payCancelled: 'भुगतान रद्द कर दिया गया',
    generatedSuccessfully: 'सफलतापूर्वक उत्पन्न हुआ',
    generatedUnsuccessfully: 'उत्पन्न असफल रहा',
  },
  model: {
    params: {
      temperature: 'तापमान',
      temperatureTip:
        'अनियमितता को नियंत्रित करता है: कम करने से कम अनियमित पूर्णताएं होती हैं। जैसे ही तापमान शून्य के करीब आता है, मॉडल निर्धारक और दोहराव वाला हो जाएगा।',
      top_p: 'टॉप P',
      top_pTip:
        'नाभिक नमूनाकरण के माध्यम से विविधता को नियंत्रित करता है: 0.5 का मतलब है कि सभी संभाव्यता-भारित विकल्पों में से आधे को माना जाता है।',
      presence_penalty: 'उपस्थिति दंड',
      presence_penaltyTip:
        'नए टोकनों को दंडित करने की मात्रा इस पर आधारित है कि वे अब तक के पाठ में दिखाई देते हैं या नहीं।\nयह मॉडल की संभावना को नए विषयों पर बात करने के लिए बढ़ाता है।',
      frequency_penalty: 'आवृत्ति दंड',
      frequency_penaltyTip:
        'नए टोकनों को दंडित करने की मात्रा इस पर आधारित है कि वे अब तक के पाठ में कितनी बार दिखाई दिए हैं।\nयह मॉडल की संभावना को एक ही पंक्ति को शब्दशः दोहराने की संभावना को कम करता है।',
      max_tokens: 'अधिकतम टोकन',
      max_tokensTip:
        'प्रतिक्रिया की अधिकतम लंबाई को टोकनों में सीमित करने के लिए उपयोग किया जाता है। \nबड़ी मानों से प्रॉम्प्ट शब्दों, चैट लॉग्स और ज्ञान के लिए छोड़ी गई जगह सीमित हो सकती है। \nइसे दो-तिहाई से नीचे सेट करने की सिफारिश की जाती है\ngpt-4-1106-preview, gpt-4-vision-preview अधिकतम टोकन (इनपुट 128k आउटपुट 4k)',
      maxTokenSettingTip:
        'आपकी अधिकतम टोकन सेटिंग उच्च है, जो प्रॉम्प्ट, क्वेरी और डेटा के लिए जगह को सीमित कर सकती है। इसे 2/3 से नीचे सेट करने पर विचार करें।',
      setToCurrentModelMaxTokenTip:
        'अधिकतम टोकन को वर्तमान मॉडल {{maxToken}} के 80% अधिकतम टोकन पर अपडेट किया गया है।',
      stop_sequences: 'रोकने का अनुक्रम',
      stop_sequencesTip:
        'चार अनुक्रमों तक जहां API आगे के टोकन उत्पन्न करना बंद कर देगा। लौटाए गए पाठ में स्टॉप अनुक्रम शामिल नहीं होगा।',
      stop_sequencesPlaceholder: 'अनुक्रम दर्ज करें और टैब दबाएं',
    },
    tone: {
      Creative: 'रचनात्मक',
      Balanced: 'संतुलित',
      Precise: 'सटीक',
      Custom: 'कस्टम',
    },
    addMoreModel: 'अधिक मॉडल जोड़ने के लिए सेटिंग्स पर जाएं',
  },
  menus: {
    status: 'बीटा',
    explore: 'अन्वेषण करें',
    apps: 'स्टूडियो',
    plugins: 'प्लगइन्स',
    pluginsTips:
      'थर्ड-पार्टी प्लगइन्स को एकीकृत करें या ChatGPT-संगत AI-Plugins बनाएं।',
    datasets: 'ज्ञान',
    datasetsTips:
      'जल्द आ रहा है: अपने स्वयं के टेक्स्ट डेटा आयात करें या LLM संदर्भ संवर्धन के लिए रियल-टाइम में वेबहुक के माध्यम से डेटा लिखें।',
    newApp: 'नया ऐप',
    newDataset: 'ज्ञान बनाएं',
    tools: 'उपकरण',
  },
  userProfile: {
    settings: 'सेटिंग्स',
    emailSupport: 'सहायता',
    workspace: 'वर्कस्पेस',
    createWorkspace: 'वर्कस्पेस बनाएं',
    helpCenter: 'सहायता',
    communityFeedback: 'प्रतिक्रिया',
    roadmap: 'रोडमैप',
    community: 'समुदाय',
    about: 'के बारे में',
    logout: 'लॉग आउट',
  },
  settings: {
    accountGroup: 'खाता',
    workplaceGroup: 'कार्यस्थल',
    account: 'मेरा खाता',
    members: 'सदस्य',
    billing: 'बिलिंग',
    integrations: 'एकीकरण',
    language: 'भाषा',
    provider: 'मॉडल प्रदाता',
    dataSource: 'डेटा स्रोत',
    plugin: 'प्लगइन्स',
    apiBasedExtension: 'API विस्तार',
  },
  account: {
    avatar: 'अवतार',
    name: 'नाम',
    email: 'ईमेल',
    password: 'पासवर्ड',
    passwordTip:
      'यदि आप अस्थायी लॉगिन कोड का उपयोग नहीं करना चाहते हैं तो आप एक स्थायी पासवर्ड सेट कर सकते हैं',
    setPassword: 'पासवर्ड सेट करें',
    resetPassword: 'पासवर्ड रीसेट करें',
    currentPassword: 'वर्तमान पासवर्ड',
    newPassword: 'नया पासवर्ड',
    confirmPassword: 'पासवर्ड की पुष्टि करें',
    notEqual: 'दो पासवर्ड अलग हैं।',
    langGeniusAccount: 'Dify खाता',
    langGeniusAccountTip: 'आपका Dify खाता और संबंधित उपयोगकर्ता डेटा।',
    editName: 'नाम संपादित करें',
    showAppLength: '{{length}} ऐप्स दिखाएं',
    deleteConfirmTip: 'पुष्टि करने के लिए, कृपया अपने पंजीकृत ईमेल से निम्नलिखित भेजें',
    delete: 'खाता हटाएं',
    deleteTip: 'अपना खाता हटाने से आपका सारा डेटा स्थायी रूप से मिट जाएगा और इसे पुनर्प्राप्त नहीं किया जा सकता है।',
    account: 'खाता',
    studio: 'डिफाई स्टूडियो',
    myAccount: 'मेरा खाता',
    deletePrivacyLink: 'गोपनीयता नीति।',
    deletePlaceholder: 'कृपया अपना ईमेल दर्ज करें',
    verificationLabel: 'सत्यापन कोड',
    sendVerificationButton: 'पुष्टि कोड भेजें',
    deleteLabel: 'पुष्टि करने के लिए, कृपया नीचे अपना ईमेल टाइप करें',
    feedbackLabel: 'हमें बताएँ कि आपने अपना खाता क्यों हटाया?',
    feedbackPlaceholder: 'वैकल्पिक',
    feedbackTitle: 'प्रतिपुष्टि',
    deletePrivacyLinkTip: 'हम आपके डेटा को कैसे संभालते हैं, इस बारे में अधिक जानकारी के लिए, कृपया हमारा डेटा देखें',
    permanentlyDeleteButton: 'खाता स्थायी रूप से हटाएं',
    verificationPlaceholder: '6-अंकीय कोड पेस्ट करें',
    deleteSuccessTip: 'आपके खाते को हटाने का काम पूरा करने के लिए समय चाहिए. जब यह सब हो जाएगा तो हम आपको ईमेल करेंगे।',
  },
  members: {
    team: 'टीम',
    invite: 'जोड़ें',
    name: 'नाम',
    lastActive: 'अंतिम सक्रियता',
    role: 'भूमिकाएं',
    pending: 'लंबित...',
    owner: 'मालिक',
    admin: 'प्रशासक',
    adminTip: 'ऐप्स बना सकते हैं और टीम सेटिंग्स का प्रबंधन कर सकते हैं',
    normal: 'सामान्य',
    normalTip: 'केवल ऐप्स का उपयोग कर सकते हैं, ऐप्स नहीं बना सकते',
    builder: 'निर्माता',
    builderTip: 'अपने स्वयं के ऐप्स बना और संपादित कर सकते हैं',
    editor: 'संपादक',
    editorTip: 'ऐप्स बना और संपादित कर सकते हैं',
    inviteTeamMember: 'टीम सदस्य जोड़ें',
    inviteTeamMemberTip:
      'वे साइन इन करने के बाद सीधे आपकी टीम डेटा तक पहुंच सकते हैं।',
    emailNotSetup: 'ईमेल सर्वर सेट नहीं है, इसलिए आमंत्रण ईमेल नहीं भेजे जा सकते। कृपया उपयोगकर्ताओं को आमंत्रण के बाद जारी किए जाने वाले आमंत्रण लिंक के बारे में सूचित करें。',
    email: 'ईमेल',
    emailInvalid: 'अवैध ईमेल प्रारूप',
    emailPlaceholder: 'कृपया ईमेल दर्ज करें',
    sendInvite: 'आमंत्रण भेजें',
    invitedAsRole: '{{role}} उपयोगकर्ता के रूप में आमंत्रित किया गया',
    invitationSent: 'आमंत्रण भेजा गया',
    invitationSentTip:
      'आमंत्रण भेजा गया, और वे साइन इन करके आपकी टीम डेटा तक पहुंच सकते हैं।',
    invitationLink: 'आमंत्रण लिंक',
    failedInvitationEmails:
      'नीचे दिए गए उपयोगकर्ताओं को सफलतापूर्वक आमंत्रित नहीं किया गया',
    ok: 'ठीक है',
    removeFromTeam: 'टीम से हटाएं',
    removeFromTeamTip: 'टीम पहुंच को हटा देगा',
    setAdmin: 'प्रशासक के रूप में सेट करें',
    setMember: 'सामान्य सदस्य के रूप में सेट करें',
    setBuilder: 'निर्माता के रूप में सेट करें',
    setEditor: 'संपादक के रूप में सेट करें',
    disInvite: 'आमंत्रण रद्द करें',
    deleteMember: 'सदस्य को हटाएं',
    you: '(आप)',
    datasetOperator: 'ज्ञान व्यवस्थापक',
    datasetOperatorTip: 'केवल नॉलेज बेस प्रबंधित कर सकते हैं',
  },
  integrations: {
    connected: 'कनेक्टेड',
    google: 'गूगल',
    googleAccount: 'गूगल खाते के साथ लॉगिन करें',
    github: 'GitHub',
    githubAccount: 'GitHub खाते के साथ लॉगिन करें',
    connect: 'कनेक्ट करें',
  },
  language: {
    displayLanguage: 'प्रदर्शन भाषा',
    timezone: 'समय क्षेत्र',
  },
  provider: {
    apiKey: 'एपीआई कुंजी',
    enterYourKey: 'अपनी एपीआई कुंजी यहां दर्ज करें',
    invalidKey: 'अमान्य OpenAI एपीआई कुंजी',
    validatedError: 'सत्यापन विफल: ',
    validating: 'कुंजी का सत्यापन हो रहा है...',
    saveFailed: 'एपीआई कुंजी सहेजना विफल रहा',
    apiKeyExceedBill: 'इस एपीआई कुंजी में कोई कोटा उपलब्ध नहीं है, कृपया पढ़ें',
    addKey: 'कुंजी जोड़ें',
    comingSoon: 'जल्द आ रहा है',
    editKey: 'संपादित करें',
    invalidApiKey: 'अमान्य एपीआई कुंजी',
    azure: {
      apiBase: 'एपीआई आधार',
      apiBasePlaceholder: 'आपके Azure OpenAI एंडपॉइंट का एपीआई आधार URL।',
      apiKey: 'एपीआई कुंजी',
      apiKeyPlaceholder: 'अपनी एपीआई कुंजी यहां दर्ज करें',
      helpTip: 'Azure OpenAI सेवा के बारे में जानें',
    },
    openaiHosted: {
      openaiHosted: 'होस्टेड OpenAI',
      onTrial: 'परीक्षण पर',
      exhausted: 'कोटा समाप्त',
      desc: 'Dify द्वारा प्रदान की गई OpenAI होस्टिंग सेवा आपको GPT-3.5 जैसे मॉडल का उपयोग करने की अनुमति देती है। आपके परीक्षण कोटा के समाप्त होने से पहले, आपको अन्य मॉडल प्रदाताओं को सेट करने की आवश्यकता है।',
      callTimes: 'कॉल बार',
      usedUp: 'परीक्षण कोटा समाप्त हो गया। अपना मॉडल प्रदाता जोड़ें।',
      useYourModel: 'वर्तमान में अपना मॉडल प्रदाता उपयोग कर रहे हैं।',
      close: 'बंद करें',
    },
    anthropicHosted: {
      anthropicHosted: 'Anthropic Claude',
      onTrial: 'परीक्षण पर',
      exhausted: 'कोटा समाप्त',
      desc: 'शक्तिशाली मॉडल, जो परिष्कृत संवाद और रचनात्मक सामग्री निर्माण से लेकर विस्तृत निर्देश तक की विस्तृत श्रेणी के कार्यों में उत्कृष्ट है।',
      callTimes: 'कॉल बार',
      usedUp: 'परीक्षण कोटा समाप्त हो गया। अपना मॉडल प्रदाता जोड़ें।',
      useYourModel: 'वर्तमान में अपना मॉडल प्रदाता उपयोग कर रहे हैं।',
      close: 'बंद करें',
      trialQuotaTip: 'आपका एंथ्रोपिक परीक्षण कोटा 2025/03/11 को समाप्त हो जाएगा और उसके बाद उपलब्ध नहीं रहेगा। कृपया इसका समय पर उपयोग करें।',
    },
    anthropic: {
      using: 'एम्बेडिंग क्षमता का उपयोग कर रहा है',
      enableTip:
        'Anthropic मॉडल को सक्षम करने के लिए, आपको पहले OpenAI या Azure OpenAI सेवा से जुड़ने की आवश्यकता है।',
      notEnabled: 'सक्षम नहीं',
      keyFrom: 'Anthropic से अपनी एपीआई कुंजी प्राप्त करें',
    },
    encrypted: {
      front: 'आपकी एपीआई कुंजी को एन्क्रिप्ट किया जाएगा और संग्रहीत किया जाएगा',
      back: ' तकनीक का उपयोग करके।',
    },
  },
  modelProvider: {
    notConfigured:
      'सिस्टम मॉडल को अभी पूरी तरह से कॉन्फ़िगर नहीं किया गया है, और कुछ कार्य उपलब्ध नहीं हो सकते हैं।',
    systemModelSettings: 'सिस्टम मॉडल सेटिंग्स',
    systemModelSettingsLink: 'सिस्टम मॉडल सेट करना क्यों आवश्यक है?',
    selectModel: 'अपने मॉडल का चयन करें',
    setupModelFirst: 'कृपया पहले अपना मॉडल सेट करें',
    systemReasoningModel: {
      key: 'सिस्टम तर्क मॉडल',
      tip: 'ऐप्लिकेशन बनाने के लिए उपयोग किए जाने वाले डिफ़ॉल्ट अनुमान मॉडल को सेट करें, साथ ही संवाद नाम पीढ़ी और अगले प्रश्न सुझाव जैसी सुविधाएँ भी डिफ़ॉल्ट अनुमान मॉडल का उपयोग करेंगी।',
    },
    embeddingModel: {
      key: 'एंबेडिंग मॉडल',
      tip: 'ज्ञान के दस्तावेज़ एंबेडिंग प्रोसेसिंग के लिए डिफ़ॉल्ट मॉडल सेट करें, ज्ञान की पुनः प्राप्ति और आयात दोनों के लिए इस एंबेडिंग मॉडल का उपयोग वेक्टराइजेशन प्रोसेसिंग के लिए किया जाता है। स्विच करने से आयातित ज्ञान और प्रश्न के बीच वेक्टर आयाम असंगत हो जाएगा, जिससे पुनः प्राप्ति विफल हो जाएगी। पुनः प्राप्ति विफलता से बचने के लिए, कृपया इस मॉडल को मनमाने ढंग से स्विच न करें।',
      required: 'एंबेडिंग मॉडल आवश्यक है',
    },
    speechToTextModel: {
      key: 'भाषण-से-पाठ मॉडल',
      tip: 'संवाद में भाषण-से-पाठ इनपुट के लिए डिफ़ॉल्ट मॉडल सेट करें।',
    },
    ttsModel: {
      key: 'पाठ-से-भाषण मॉडल',
      tip: 'संवाद में पाठ-से-भाषण इनपुट के लिए डिफ़ॉल्ट मॉडल सेट करें।',
    },
    rerankModel: {
      key: 'रीरैंक मॉडल',
      tip: 'रीरैंक मॉडल उपयोगकर्ता प्रश्न के साथ सांविधिक मेल के आधार पर उम्मीदवार दस्तावेज़ सूची को पुनः क्रमित करेगा, सांविधिक रैंकिंग के परिणामों में सुधार करेगा।',
    },
    apiKey: 'API-KEY',
    quota: 'कोटा',
    searchModel: 'खोज मॉडल',
    noModelFound: '{{model}} के लिए कोई मॉडल नहीं मिला',
    models: 'मॉडल्स',
    showMoreModelProvider: 'अधिक मॉडल प्रदाता दिखाएं',
    selector: {
      tip: 'इस मॉडल को हटा दिया गया है। कृपया एक मॉडल जोड़ें या किसी अन्य मॉडल का चयन करें।',
      emptyTip: 'कोई उपलब्ध मॉडल नहीं',
      emptySetting: 'कॉन्फ़िगर करने के लिए कृपया सेटिंग्स पर जाएं',
      rerankTip: 'कृपया रीरैंक मॉडल सेट करें',
    },
    card: {
      quota: 'कोटा',
      onTrial: 'परीक्षण पर',
      paid: 'भुगतान किया हुआ',
      quotaExhausted: 'कोटा समाप्त',
      callTimes: 'कॉल समय',
      tokens: 'टोकन',
      buyQuota: 'कोटा खरीदें',
      priorityUse: 'प्राथमिकता उपयोग',
      removeKey: 'API कुंजी निकालें',
      tip: 'भुगतान किए गए कोटा को प्राथमिकता दी जाएगी। भुगतान किए गए कोटा के समाप्त होने के बाद परीक्षण कोटा का उपयोग किया जाएगा।',
    },
    item: {
      deleteDesc:
        '{{modelName}} को सिस्टम तर्क मॉडल के रूप में उपयोग किया जा रहा है। हटाने के बाद कुछ कार्य उपलब्ध नहीं होंगे। कृपया पुष्टि करें।',
      freeQuota: 'मुफ्त कोटा',
    },
    addApiKey: 'अपनी API कुंजी जोड़ें',
    invalidApiKey: 'अवैध API कुंजी',
    encrypted: {
      front: 'आपकी API KEY को एन्क्रिप्ट और संग्रहीत किया जाएगा',
      back: ' तकनीक का उपयोग करके।',
    },
    freeQuota: {
      howToEarn: 'कैसे कमाएं',
    },
    addMoreModelProvider: 'अधिक मॉडल प्रदाता जोड़ें',
    addModel: 'मॉडल जोड़ें',
    modelsNum: '{{num}} मॉडल्स',
    showModels: 'मॉडल्स दिखाएं',
    showModelsNum: '{{num}} मॉडल्स दिखाएं',
    collapse: 'संक्षिप्त करें',
    config: 'कॉन्फ़िग',
    modelAndParameters: 'मॉडल और पैरामीटर',
    model: 'मॉडल',
    featureSupported: '{{feature}} समर्थित',
    callTimes: 'कॉल समय',
    credits: 'संदेश क्रेडिट्स',
    buyQuota: 'कोटा खरीदें',
    getFreeTokens: 'मुफ्त टोकन प्राप्त करें',
    priorityUsing: 'प्राथमिकता का उपयोग',
    deprecated: 'अप्रचलित',
    confirmDelete: 'हटाने की पुष्टि करें?',
    quotaTip: 'बचे हुए उपलब्ध मुफ्त टोकन',
    loadPresets: 'प्रस्ताव प्रस्तुत करें',
    parameters: 'पैरामीटर',
    loadBalancing: 'लोड बैलेंसिंग',
    loadBalancingDescription: 'कई सेट्स की साख के साथ दबाव कम करें।',
    loadBalancingHeadline: 'लोड बैलेंसिंग',
    configLoadBalancing: 'लोड बैलेंसिंग कॉन्फ़िग करें',
    modelHasBeenDeprecated: 'यह मॉडल अप्रचलित हो गया है',
    providerManaged: 'प्रदाता प्रबंधित',
    providerManagedDescription:
      'मॉडल प्रदाता द्वारा प्रदान की गई एकल सेट की साख का उपयोग करें।',
    defaultConfig: 'डिफ़ॉल्ट कॉन्फ़िग',
    apiKeyStatusNormal: 'APIKey की स्थिति सामान्य है',
    apiKeyRateLimit: 'रेट सीमा पहुंच गई, {{seconds}}s के बाद उपलब्ध',
    addConfig: 'कॉन्फ़िग जोड़ें',
    editConfig: 'कॉन्फ़िग संपादित करें',
    loadBalancingLeastKeyWarning:
      'लोड बैलेंसिंग सक्षम करने के लिए कम से कम 2 कुंजियों को सक्षम होना चाहिए।',
    loadBalancingInfo:
      'डिफ़ॉल्ट रूप से, लोड बैलेंसिंग राउंड-रॉबिन रणनीति का उपयोग करता है। यदि रेट लिमिटिंग ट्रिगर हो जाती है, तो 1 मिनट का कूलडाउन पीरियड लागू होगा।',
    upgradeForLoadBalancing:
      'लोड बैलेंसिंग सक्षम करने के लिए अपनी योजना अपग्रेड करें।',
  },
  dataSource: {
    add: 'डेटा स्रोत जोड़ें',
    connect: 'कनेक्ट करें',
    configure: 'कॉन्फ़िगर करें',
    notion: {
      title: 'Notion',
      description: 'ज्ञान के लिए डेटा स्रोत के रूप में Notion का उपयोग करना।',
      connectedWorkspace: 'कनेक्टेड कार्यस्थान',
      addWorkspace: 'कार्यस्थान जोड़ें',
      connected: 'कनेक्टेड',
      disconnected: 'डिस्कनेक्टेड',
      changeAuthorizedPages: 'अधिकृत पृष्ठ बदलें',
      pagesAuthorized: 'अधिकृत पृष्ठ',
      sync: 'सिंक करें',
      remove: 'हटाएं',
      selector: {
        pageSelected: 'चयनित पृष्ठ',
        searchPages: 'पृष्ठ खोजें...',
        noSearchResult: 'कोई खोज परिणाम नहीं',
        addPages: 'पृष्ठ जोड़ें',
        preview: 'पूर्वावलोकन',
      },
    },
    website: {
      title: 'वेबसाइट',
      description: 'वेब क्रॉलर का उपयोग करके वेबसाइटों से सामग्री आयात करें।',
      with: 'के साथ',
      configuredCrawlers: 'कॉन्फ़िगर किए गए क्रॉलर',
      active: 'सक्रिय',
      inactive: 'निष्क्रिय',
    },
  },
  plugin: {
    serpapi: {
      apiKey: 'एपीआई कुंजी',
      apiKeyPlaceholder: 'अपनी एपीआई कुंजी दर्ज करें',
      keyFrom: 'SerpAPI खाता पृष्ठ से अपनी SerpAPI कुंजी प्राप्त करें',
    },
  },
  apiBasedExtension: {
    title:
      'एपीआई एक्सटेंशन केंद्रीकृत एपीआई प्रबंधन प्रदान करते हैं, जो Dify के अनुप्रयोगों में आसान उपयोग के लिए कॉन्फ़िगरेशन को सरल बनाते हैं।',
    link: 'अपना खुद का एपीआई एक्सटेंशन कैसे विकसित करें, यह जानें।',
    linkUrl: 'https://docs.dify.ai/features/extension/api_based_extension',
    add: 'एपीआई एक्सटेंशन जोड़ें',
    selector: {
      title: 'एपीआई एक्सटेंशन',
      placeholder: 'कृपया एपीआई एक्सटेंशन चुनें',
      manage: 'एपीआई एक्सटेंशन प्रबंधित करें',
    },
    modal: {
      title: 'एपीआई एक्सटेंशन जोड़ें',
      editTitle: 'एपीआई एक्सटेंशन संपादित करें',
      name: {
        title: 'नाम',
        placeholder: 'कृपया नाम दर्ज करें',
      },
      apiEndpoint: {
        title: 'एपीआई एंडपॉइंट',
        placeholder: 'कृपया एपीआई एंडपॉइंट दर्ज करें',
      },
      apiKey: {
        title: 'एपीआई-कुंजी',
        placeholder: 'कृपया एपीआई-कुंजी दर्ज करें',
        lengthError: 'एपीआई-कुंजी की लंबाई 5 अक्षरों से कम नहीं हो सकती',
      },
    },
    type: 'प्रकार',
  },
  about: {
    changeLog: 'परिवर्तन लॉग',
    updateNow: 'अभी अपडेट करें',
    nowAvailable: 'Dify {{version}} अब उपलब्ध है।',
    latestAvailable: 'Dify {{version}} नवीनतम उपलब्ध संस्करण है।',
  },
  appMenus: {
    overview: 'निगरानी',
    promptEng: 'समन्वय करें',
    apiAccess: 'API एक्सेस',
    logAndAnn: 'लॉग्स और घोषणाएँ',
    logs: 'लॉग्स',
  },
  environment: {
    testing: 'परीक्षण',
    development: 'विकास',
  },
  appModes: {
    completionApp: 'पाठ जनरेटर',
    chatApp: 'चैट ऐप',
  },
  datasetMenus: {
    documents: 'दस्तावेज़',
    hitTesting: 'पुनः प्राप्ति परीक्षण',
    settings: 'सेटिंग्स',
    emptyTip:
      'ज्ञान को संबद्ध नहीं किया गया है, कृपया संबद्धता पूरी करने के लिए एप्लिकेशन या प्लग-इन पर जाएं।',
    viewDoc: 'दस्तावेज़ देखें',
    relatedApp: 'संबंधित ऐप्स',
    noRelatedApp: 'कोई लिंक नहीं किए गए ऐप्स',
  },
  voiceInput: {
    speaking: 'अब बोलें...',
    converting: 'पाठ में परिवर्तित हो रहा है...',
    notAllow: 'माइक्रोफोन अधिकृत नहीं है',
  },
  modelName: {
    'gpt-3.5-turbo': 'GPT-3.5-Turbo',
    'gpt-3.5-turbo-16k': 'GPT-3.5-Turbo-16K',
    'gpt-4': 'GPT-4',
    'gpt-4-32k': 'GPT-4-32K',
    'text-davinci-003': 'Text-Davinci-003',
    'text-embedding-ada-002': 'Text-Embedding-Ada-002',
    'whisper-1': 'Whisper-1',
    'claude-instant-1': 'Claude-Instant',
    'claude-2': 'Claude-2',
  },
  chat: {
    renameConversation: 'संवाद का नाम बदलें',
    conversationName: 'संवाद का नाम',
    conversationNamePlaceholder: 'कृपया संवाद का नाम दर्ज करें',
    conversationNameCanNotEmpty: 'संवाद का नाम आवश्यक है',
    citation: {
      title: 'उद्धरण',
      linkToDataset: 'ज्ञान से लिंक करें',
      characters: 'वर्ण:',
      hitCount: 'पुनः प्राप्ति गिनती:',
      vectorHash: 'वेक्टर हैश:',
      hitScore: 'पुनः प्राप्ति स्कोर:',
    },
    inputPlaceholder: 'बॉट से बात करें',
  },
  promptEditor: {
    placeholder:
      'अपना प्रॉम्प्ट शब्द यहां लिखें, वेरिएबल डालने के लिए \'{\' दर्ज करें, प्रॉम्प्ट सामग्री ब्लॉक डालने के लिए \'/\' दर्ज करें',
    context: {
      item: {
        title: 'संदर्भ',
        desc: 'संदर्भ टेम्पलेट डालें',
      },
      modal: {
        title: 'संदर्भ में {{num}} ज्ञान',
        add: 'संदर्भ जोड़ें',
        footer:
          'आप नीचे दिए गए संदर्भ अनुभाग में संदर्भों का प्रबंधन कर सकते हैं।',
      },
    },
    history: {
      item: {
        title: 'वार्तालाप इतिहास',
        desc: 'ऐतिहासिक संदेश टेम्पलेट डालें',
      },
      modal: {
        title: 'उदाहरण',
        user: 'नमस्ते',
        assistant: 'नमस्ते! मैं आज आपकी कैसे सहायता कर सकता हूं?',
        edit: 'वार्तालाप भूमिका नाम संपादित करें',
      },
    },
    variable: {
      item: {
        title: 'वेरिएबल और बाहरी उपकरण',
        desc: 'वेरिएबल और बाहरी उपकरण डालें',
      },
      outputToolDisabledItem: {
        title: 'वेरिएबल',
        desc: 'वेरिएबल डालें',
      },
      modal: {
        add: 'नया वेरिएबल',
        addTool: 'नया उपकरण',
      },
    },
    query: {
      item: {
        title: 'क्वेरी',
        desc: 'उपयोगकर्ता क्वेरी टेम्पलेट डालें',
      },
    },
    existed: 'पहले से ही प्रॉम्प्ट में मौजूद है',
  },
  imageUploader: {
    uploadFromComputer: 'कंप्यूटर से अपलोड करें',
    uploadFromComputerReadError: 'छवि पढ़ना विफल रहा, कृपया पुनः प्रयास करें।',
    uploadFromComputerUploadError:
      'छवि अपलोड विफल रहा, कृपया फिर से अपलोड करें।',
    uploadFromComputerLimit:
      'अपलोड की गई छवियाँ {{size}} MB से अधिक नहीं हो सकतीं',
    pasteImageLink: 'छवि लिंक पेस्ट करें',
    pasteImageLinkInputPlaceholder: 'छवि लिंक यहाँ पेस्ट करें',
    pasteImageLinkInvalid: 'अमान्य छवि लिंक',
    imageUpload: 'छवि अपलोड',
  },
  tag: {
    placeholder: 'सभी टैग्स',
    addNew: 'नया टैग जोड़ें',
    noTag: 'कोई टैग नहीं',
    noTagYet: 'अभी तक कोई टैग नहीं',
    addTag: 'टैग जोड़ें',
    editTag: 'टैग संपादित करें',
    manageTags: 'टैग प्रबंधित करें',
    selectorPlaceholder: 'खोजने या बनाने के लिए टाइप करें',
    create: 'बनाएं',
    delete: 'टैग हटाएं',
    deleteTip: 'टैग का उपयोग किया जा रहा है, क्या इसे हटाना है?',
    created: 'टैग सफलतापूर्वक बनाया गया',
    failed: 'टैग बनाना असफल रहा',
  },
  fileUploader: {
    pasteFileLinkInvalid: 'अमान्य फ़ाइल लिंक',
    uploadFromComputerLimit: 'अपलोड फ़ाइल {{size}} से ज़्यादा नहीं हो सकती',
    uploadFromComputerUploadError: 'फ़ाइल अपलोड विफल रही, कृपया फिर से अपलोड करें।',
    pasteFileLinkInputPlaceholder: 'URL दर्ज करें...',
    uploadFromComputerReadError: 'फ़ाइल पढ़ना विफल रहा, कृपया पुनः प्रयास करें.',
    pasteFileLink: 'फ़ाइल लिंक पेस्ट करें',
    fileExtensionNotSupport: 'फ़ाइल एक्सटेंशन समर्थित नहीं है',
    uploadFromComputer: 'स्थानीय अपलोड',
  },
  license: {
    expiring: 'एक दिन में समाप्त हो रहा है',
    expiring_plural: '{{गिनती}} दिनों में समाप्त हो रहा है',
  },
  pagination: {
    perPage: 'प्रति पृष्ठ आइटम',
  },
}

export default translation<|MERGE_RESOLUTION|>--- conflicted
+++ resolved
@@ -50,10 +50,7 @@
     skip: 'जहाज़',
     submit: 'जमा करें',
     imageCopied: 'कॉपी की गई छवि',
-<<<<<<< HEAD
-=======
     deleteApp: 'ऐप हटाएं',
->>>>>>> 363c46ac
   },
   errorMsg: {
     fieldRequired: '{{field}} आवश्यक है',
