--- conflicted
+++ resolved
@@ -1,15 +1,10 @@
 import type { FC } from 'react'
 import { memo } from 'react'
 import { useAllBuiltInTools, useAllCustomTools, useAllWorkflowTools } from '@/service/use-tools'
-<<<<<<< HEAD
-import type { BlockEnum } from '../types'
-=======
 import type {
   BlockEnum,
   NodeDefault,
 } from '../types'
-import { useTabs } from './hooks'
->>>>>>> f7de5536
 import type { ToolDefaultValue } from './types'
 import { TabsEnum } from './types'
 import Blocks from './blocks'
@@ -38,33 +33,7 @@
   return (
     <div onClick={e => e.stopPropagation()}>
       {
-<<<<<<< HEAD
-        activeTab === TabsEnum.Blocks && !noBlocks && (
-=======
-        !!blocks.length && (
-          <div className='flex items-center border-b-[0.5px] border-divider-subtle px-3'>
-            {
-              tabs.map(tab => (
-                <div
-                  key={tab.key}
-                  className={cn(
-                    'system-sm-medium relative mr-4 cursor-pointer pb-2 pt-1',
-                    activeTab === tab.key
-                      ? 'text-text-primary after:absolute after:bottom-0 after:left-0 after:h-0.5 after:w-full after:bg-util-colors-blue-brand-blue-brand-600'
-                      : 'text-text-tertiary',
-                  )}
-                  onClick={() => onActiveTabChange(tab.key)}
-                >
-                  {tab.name}
-                </div>
-              ))
-            }
-          </div>
-        )
-      }
-      {
         activeTab === TabsEnum.Blocks && !!blocks.length && (
->>>>>>> f7de5536
           <Blocks
             searchText={searchText}
             onSelect={onSelect}
