--- conflicted
+++ resolved
@@ -31,11 +31,7 @@
   getAvailablePrevNodes: (isChatMode: boolean) => BlockEnum[]
   getAvailableNextNodes: (isChatMode: boolean) => BlockEnum[]
   checkValid: any
-<<<<<<< HEAD
   defaultRunInputData?: Record<string, any>
-  checkVarValid?: any
-=======
->>>>>>> 4dc06ee4
 }
 export const NODES_EXTRA_DATA: Record<BlockEnum, NodesExtraData> = {
   [BlockEnum.Start]: {
@@ -73,11 +69,7 @@
     getAvailablePrevNodes: LLMDefault.getAvailablePrevNodes,
     getAvailableNextNodes: LLMDefault.getAvailableNextNodes,
     checkValid: LLMDefault.checkValid,
-<<<<<<< HEAD
     defaultRunInputData: LLMDefault.defaultRunInputData,
-    checkVarValid: LLMDefault.checkVarValid,
-=======
->>>>>>> 4dc06ee4
   },
   [BlockEnum.KnowledgeRetrieval]: {
     author: 'Dify',
