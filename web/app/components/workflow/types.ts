--- conflicted
+++ resolved
@@ -202,12 +202,9 @@
   hint?: string
   options?: string[]
   value_selector?: ValueSelector
-<<<<<<< HEAD
   placeholder?: string
   unit?: string
-=======
   hide: boolean
->>>>>>> 7bf00ef2
 } & Partial<UploadFileSetting>
 
 export type ModelConfig = {
