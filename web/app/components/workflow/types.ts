--- conflicted
+++ resolved
@@ -199,11 +199,8 @@
   hint?: string
   options?: string[]
   value_selector?: ValueSelector
-<<<<<<< HEAD
   getVarValueFromDependent?: boolean
-=======
   hide: boolean
->>>>>>> ba7a2fd1
 } & Partial<UploadFileSetting>
 
 export type ModelConfig = {
