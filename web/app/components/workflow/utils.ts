--- conflicted
+++ resolved
@@ -395,11 +395,8 @@
     || nodeType === BlockEnum.Tool
     || nodeType === BlockEnum.ParameterExtractor
     || nodeType === BlockEnum.Iteration
-<<<<<<< HEAD
     || nodeType === BlockEnum.Agent
-=======
     || nodeType === BlockEnum.DocExtractor
->>>>>>> 491d6414
 }
 
 type ConnectedSourceOrTargetNodesChange = {
