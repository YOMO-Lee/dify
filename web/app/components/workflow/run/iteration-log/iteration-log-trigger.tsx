--- conflicted
+++ resolved
@@ -28,11 +28,7 @@
     if (parallelNodes.length > 0)
       return parallelNodes
 
-<<<<<<< HEAD
-    const serialIndex = parseInt(key, 10)
-=======
     const serialIndex = Number.parseInt(key, 10)
->>>>>>> 2e4dfbd6
     if (!isNaN(serialIndex)) {
       const serialNodes = allExecutions.filter(exec =>
         exec.execution_metadata?.iteration_id === nodeInfo.node_id
@@ -53,10 +49,6 @@
     const iterDurationMap = nodeInfo?.iterDurationMap || iterationNodeMeta?.iteration_duration_map || {}
 
     let structuredList: NodeTracing[][] = []
-<<<<<<< HEAD
-
-=======
->>>>>>> 2e4dfbd6
     if (iterationNodeMeta?.iteration_duration_map) {
       const instanceKeys = Object.keys(iterationNodeMeta.iteration_duration_map)
       structuredList = instanceKeys
