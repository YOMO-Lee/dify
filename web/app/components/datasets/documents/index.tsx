--- conflicted
+++ resolved
@@ -4,13 +4,9 @@
 import useSWR from 'swr'
 import { useTranslation } from 'react-i18next'
 import { useRouter } from 'next/navigation'
-<<<<<<< HEAD
-import { useDebounceFn } from 'ahooks'
-=======
->>>>>>> dabfd746
+import { useDebounce, useDebounceFn } from 'ahooks'
 import { groupBy, omit } from 'lodash-es'
 import { PlusIcon } from '@heroicons/react/24/solid'
-import { useDebounce } from 'ahooks'
 import List from './list'
 import s from './style.module.css'
 import Loading from '@/app/components/base/loading'
@@ -219,18 +215,11 @@
         <div className='flex items-center justify-between flex-wrap'>
           <Input
             showLeftIcon
-<<<<<<< HEAD
             showClearIcon
             wrapperClassName='!w-[200px]'
             value={inputValue}
             onChange={e => handleInputChange(e.target.value)}
             onClear={() => handleInputChange('')}
-=======
-            wrapperClassName='!w-[200px]'
-            className='!h-8 !text-[13px]'
-            onChange={e => setSearchValue(e.target.value)}
-            value={searchValue}
->>>>>>> dabfd746
           />
           <div className='flex gap-2 justify-center items-center !h-8'>
             <RetryButton datasetId={datasetId} />
