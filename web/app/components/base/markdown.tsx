import type { Components } from 'react-markdown'
import ReactMarkdown from 'react-markdown'
import ReactEcharts from 'echarts-for-react'
import 'katex/dist/katex.min.css'
import RemarkMath from 'remark-math'
import RemarkBreaks from 'remark-breaks'
import RehypeKatex from 'rehype-katex'
import RemarkGfm from 'remark-gfm'
import RehypeRaw from 'rehype-raw'
import SyntaxHighlighter from 'react-syntax-highlighter'
import { atelierHeathLight } from 'react-syntax-highlighter/dist/esm/styles/hljs'
<<<<<<< HEAD
import { Component, createContext, memo, useContext, useMemo, useRef, useState } from 'react'
=======
import { Component, createContext, memo, useContext, useEffect, useMemo, useRef, useState } from 'react'
>>>>>>> 0a6b4d01
import cn from '@/utils/classnames'
import CopyBtn from '@/app/components/base/copy-btn'
import SVGBtn from '@/app/components/base/svg'
import Flowchart from '@/app/components/base/mermaid'
import ImageGallery from '@/app/components/base/image-gallery'
import { useChatContext } from '@/app/components/base/chat/chat/context'
import VideoGallery from '@/app/components/base/video-gallery'
import AudioGallery from '@/app/components/base/audio-gallery'
import SVGRenderer from '@/app/components/base/svg-gallery'
import MarkdownButton from '@/app/components/base/markdown-blocks/button'
import MarkdownForm from '@/app/components/base/markdown-blocks/form'
import type { ElementContentMap } from 'hast'

// Available language https://github.com/react-syntax-highlighter/react-syntax-highlighter/blob/master/AVAILABLE_LANGUAGES_HLJS.MD
const capitalizationLanguageNameMap: Record<string, string> = {
  sql: 'SQL',
  javascript: 'JavaScript',
  java: 'Java',
  typescript: 'TypeScript',
  vbscript: 'VBScript',
  css: 'CSS',
  html: 'HTML',
  xml: 'XML',
  php: 'PHP',
  python: 'Python',
  yaml: 'Yaml',
  mermaid: 'Mermaid',
  markdown: 'MarkDown',
  makefile: 'MakeFile',
  echarts: 'ECharts',
  shell: 'Shell',
  powershell: 'PowerShell',
  json: 'JSON',
  latex: 'Latex',
  svg: 'SVG',
}
const getCorrectCapitalizationLanguageName = (language: string) => {
  if (!language)
    return 'Plain'

  if (language in capitalizationLanguageNameMap)
    return capitalizationLanguageNameMap[language]

  return language.charAt(0).toUpperCase() + language.substring(1)
}

const preprocessLaTeX = (content?: string) => {
  if (typeof content !== 'string')
    return content
  return content.replace(/\\\[(.*?)\\\]/g, (_, equation) => `$$${equation}$$`)
    .replace(/\\\((.*?)\\\)/g, (_, equation) => `$$${equation}$$`)
    .replace(/(^|[^\\])\$(.+?)\$/g, (_, prefix, equation) => `${prefix}$${equation}$`)
}

export function PreCode(props: { children: any }) {
  const ref = useRef<HTMLPreElement>(null)

  return (
    <pre ref={ref}>
      <span
        className="copy-code-button"
      ></span>
      {props.children}
    </pre>
  )
}

const PreContext = createContext({
  // if children not in PreContext, just leave inline true
  inline: true,
})

const PreBlock: Components['pre'] = (props) => {
  const { ...rest } = props
  return <PreContext.Provider value={{
    inline: false,
  }}>
    <pre {...rest} />
  </PreContext.Provider>
}

// **Add code block
// Avoid error #185 (Maximum update depth exceeded.
// This can happen when a component repeatedly calls setState inside componentWillUpdate or componentDidUpdate.
// React limits the number of nested updates to prevent infinite loops.)
// Reference A: https://reactjs.org/docs/error-decoder.html?invariant=185
// Reference B1: https://react.dev/reference/react/memo
// Reference B2: https://react.dev/reference/react/useMemo
// ****
// The original error that occurred in the streaming response during the conversation:
// Error: Minified React error 185;
// visit https://reactjs.org/docs/error-decoder.html?invariant=185 for the full message
// or use the non-minified dev environment for full errors and additional helpful warnings.

const CodeBlock: Components['code'] = memo(({ className, children, ...props }) => {
  const { inline } = useContext(PreContext)
  const [isSVG, setIsSVG] = useState(true)
  const match = /language-(\w+)/.exec(className || '')
  const language = match?.[1]
  const languageShowName = getCorrectCapitalizationLanguageName(language || '')
  const chartData = useMemo(() => {
    if (language === 'echarts') {
      try {
        return JSON.parse(String(children).replace(/\n$/, ''))
      }
      catch (error) { }
    }
    return JSON.parse('{"title":{"text":"ECharts error - Wrong JSON format."}}')
  }, [language, children])

  const renderCodeContent = useMemo(() => {
    const content = String(children).replace(/\n$/, '')
    if (language === 'mermaid' && isSVG) {
      return <Flowchart PrimitiveCode={content} />
    }
    else if (language === 'echarts') {
      return (
        <div style={{ minHeight: '350px', minWidth: '100%', overflowX: 'scroll' }}>
          <ErrorBoundary>
            <ReactEcharts option={chartData} style={{ minWidth: '700px' }} />
          </ErrorBoundary>
        </div>
      )
    }
    else if (language === 'svg' && isSVG) {
      return (
        <ErrorBoundary>
          <SVGRenderer content={content} />
        </ErrorBoundary>
      )
    }
    else {
      return (
        <SyntaxHighlighter
          {...props as any}
          style={atelierHeathLight}
          customStyle={{
            paddingLeft: 12,
            backgroundColor: '#fff',
          }}
          language={match?.[1]}
          showLineNumbers
          PreTag="div"
        >
          {content}
        </SyntaxHighlighter>
      )
    }
  }, [language, match, props, children, chartData, isSVG])

  if (inline || !match)
    return <code {...props} className={className}>{children}</code>

  return (
    <div>
      <div
        className='flex justify-between h-8 items-center p-1 pl-3 border-b'
        style={{
          borderColor: 'rgba(0, 0, 0, 0.05)',
        }}
      >
        <div className='text-[13px] text-gray-500 font-normal'>{languageShowName}</div>
        <div style={{ display: 'flex' }}>
          {(['mermaid', 'svg']).includes(language!) && <SVGBtn isSVG={isSVG} setIsSVG={setIsSVG} />}
          <CopyBtn
            className='mr-1'
            value={String(children).replace(/\n$/, '')}
            isPlain
          />
        </div>
      </div>
      {renderCodeContent}
    </div>
  )
})
// CodeBlock.displayName = 'CodeBlock'

const VideoBlock: Components['video'] = memo(({ node }) => {
  const srcs = node!.children.filter(child => 'properties' in child).map(child => (child as any).properties.src)
  if (srcs.length === 0)
    return null
  return <VideoGallery key={srcs.join()} srcs={srcs} />
})
// VideoBlock.displayName = 'VideoBlock'

const AudioBlock: Components['audio'] = memo(({ node }) => {
  const srcs = node!.children.filter(child => 'properties' in child).map(child => (child as any).properties.src)
  if (srcs.length === 0)
    return null
  return <AudioGallery key={srcs.join()} srcs={srcs} />
})
// AudioBlock.displayName = 'AudioBlock'

const ScriptBlock = memo(({ node }: any) => {
  const scriptContent = node.children[0]?.value || ''
  return `<script>${scriptContent}</script>`
})
ScriptBlock.displayName = 'ScriptBlock'

const Paragraph: Components['p'] = ({ node, children }) => {
  const children_node = node!.children
  if (children_node && children_node[0] && 'tagName' in children_node[0] && children_node[0].tagName === 'img')
    return <ImageGallery srcs={[children_node?.[0]?.properties?.src as string]} />
  return <p>{children}</p>
}

const Img: Components['img'] = ({ src }) => {
  return (<ImageGallery srcs={[src!]} />)
}

const Link: Components['a'] = ({ node, ...props }) => {
  if (node!.properties?.href && node!.properties.href?.toString().startsWith('abbr')) {
    // eslint-disable-next-line react-hooks/rules-of-hooks
    const { onSend } = useChatContext()
    const hidden_text = decodeURIComponent(node!.properties.href.toString().split('abbr:')[1])
    const title = (node!.children[0] as ElementContentMap['text'])?.value
    return <abbr className="underline decoration-dashed !decoration-primary-700 cursor-pointer" onClick={() => onSend?.(hidden_text)} title={title}>{title}</abbr>
  }
  else {
    const firstChild = node?.children?.[0] as ElementContentMap['text'] | undefined
    return <a {...props} target="_blank" className="underline decoration-dashed !decoration-primary-700 cursor-pointer">{
      firstChild
        ? firstChild.value
        : 'Download'
    }</a>
  }
}

export function Markdown(props: { content: string; className?: string }) {
  const latexContent = preprocessLaTeX(props.content)
  return (
    <div className={cn(props.className, 'markdown-body')}>
      <ReactMarkdown
        remarkPlugins={[RemarkGfm, RemarkMath, RemarkBreaks]}
        rehypePlugins={[
          RehypeKatex,
          RehypeRaw as any,
          // The Rehype plug-in is used to remove the ref attribute of an element
          () => {
            return (tree) => {
              const iterate = (node: any) => {
                if (node.type === 'element' && node.properties?.ref)
                  delete node.properties.ref

                if (node.children)
                  node.children.forEach(iterate)
              }
              tree.children.forEach(iterate)
            }
          },
        ]}
        disallowedElements={['iframe', 'head', 'html', 'meta', 'link', 'style', 'body']}
        components={{
          pre: PreBlock,
          code: CodeBlock,
          img: Img,
          video: VideoBlock,
          audio: AudioBlock,
          a: Link,
          p: Paragraph,
          button: MarkdownButton,
          form: MarkdownForm,
          script: ScriptBlock,
        }}
      >
        {/* Markdown detect has problem. */}
        {latexContent}
      </ReactMarkdown>
    </div>
  )
}

// **Add an ECharts runtime error handler
// Avoid error #7832 (Crash when ECharts accesses undefined objects)
// This can happen when a component attempts to access an undefined object that references an unregistered map, causing the program to crash.

export default class ErrorBoundary extends Component {
  constructor(props: any) {
    super(props)
    this.state = { hasError: false }
  }

  componentDidCatch(error: any, errorInfo: any) {
    this.setState({ hasError: true })
    console.error(error, errorInfo)
  }

  render() {
    // eslint-disable-next-line ts/ban-ts-comment
    // @ts-expect-error
    if (this.state.hasError)
      return <div>Oops! An error occurred. This could be due to an ECharts runtime error or invalid SVG content. <br />(see the browser console for more information)</div>
    // eslint-disable-next-line ts/ban-ts-comment
    // @ts-expect-error
    return this.props.children
  }
}<|MERGE_RESOLUTION|>--- conflicted
+++ resolved
@@ -9,11 +9,7 @@
 import RehypeRaw from 'rehype-raw'
 import SyntaxHighlighter from 'react-syntax-highlighter'
 import { atelierHeathLight } from 'react-syntax-highlighter/dist/esm/styles/hljs'
-<<<<<<< HEAD
-import { Component, createContext, memo, useContext, useMemo, useRef, useState } from 'react'
-=======
 import { Component, createContext, memo, useContext, useEffect, useMemo, useRef, useState } from 'react'
->>>>>>> 0a6b4d01
 import cn from '@/utils/classnames'
 import CopyBtn from '@/app/components/base/copy-btn'
 import SVGBtn from '@/app/components/base/svg'
