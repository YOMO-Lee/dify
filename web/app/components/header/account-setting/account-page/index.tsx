--- conflicted
+++ resolved
@@ -250,17 +250,6 @@
           showCancel={false}
           type='warning'
           title={t('common.account.delete')}
-<<<<<<< HEAD
-          content={<>
-            <div className='my-1 text-[#D92D20] text-sm leading-5'>
-              {t('common.account.deleteTip')}
-            </div>
-            <div className='mt-3 text-sm leading-5'>
-              <span>{t('common.account.deleteConfirmTip')}</span>
-              <a className='text-primary-600 cursor' href={`mailto:support@dify.ai?subject=Delete Account Request&body=Delete Account: ${userProfile.email}`} target='_blank'>support@dify.ai</a>
-            </div>
-          </>}
-=======
           content={
             <>
               <div className='my-1 text-[#D92D20] text-sm leading-5'>
@@ -284,7 +273,6 @@
               <div className='my-2 px-3 py-2 rounded-lg bg-gray-100 text-sm font-medium leading-5 text-gray-800'>{`${t('common.account.delete')}: ${userProfile.email}`}</div>
             </>
           }
->>>>>>> b3743a9a
           confirmText={t('common.operation.ok') as string}
         />
       )}
