'use client'

import { useContext, useContextSelector } from 'use-context-selector'
import { useRouter } from 'next/navigation'
import { useCallback, useEffect, useMemo, useState } from 'react'
import { useTranslation } from 'react-i18next'
<<<<<<< HEAD
import { RiBuildingLine, RiGlobalLine, RiLockLine, RiMoreFill, RiVerifiedBadgeLine } from '@remixicon/react'
=======
import { RiBuildingLine, RiGlobalLine, RiLockLine, RiMoreFill } from '@remixicon/react'
>>>>>>> 2e4dfbd6
import cn from '@/utils/classnames'
import type { App } from '@/types/app'
import Confirm from '@/app/components/base/confirm'
import Toast, { ToastContext } from '@/app/components/base/toast'
import { copyApp, deleteApp, exportAppConfig, updateAppInfo } from '@/service/apps'
import DuplicateAppModal from '@/app/components/app/duplicate-modal'
import type { DuplicateAppModalProps } from '@/app/components/app/duplicate-modal'
import AppIcon from '@/app/components/base/app-icon'
import AppsContext, { useAppContext } from '@/context/app-context'
import type { HtmlContentProps } from '@/app/components/base/popover'
import CustomPopover from '@/app/components/base/popover'
import Divider from '@/app/components/base/divider'
import { basePath } from '@/utils/var'
import { getRedirection } from '@/utils/app-redirection'
import { useProviderContext } from '@/context/provider-context'
import { NEED_REFRESH_APP_LIST_KEY } from '@/config'
import type { CreateAppModalProps } from '@/app/components/explore/create-app-modal'
import EditAppModal from '@/app/components/explore/create-app-modal'
import SwitchAppModal from '@/app/components/app/switch-app-modal'
import type { Tag } from '@/app/components/base/tag-management/constant'
import TagSelector from '@/app/components/base/tag-management/selector'
import type { EnvironmentVariable } from '@/app/components/workflow/types'
import DSLExportConfirmModal from '@/app/components/workflow/dsl-export-confirm-modal'
import { fetchWorkflowDraft } from '@/service/workflow'
import { fetchInstalledAppList } from '@/service/explore'
import { AppTypeIcon } from '@/app/components/app/type-selector'
import Tooltip from '@/app/components/base/tooltip'
import AccessControl from '@/app/components/app/app-access-control'
import { AccessMode } from '@/models/access-control'
import { useGlobalPublicStore } from '@/context/global-public-context'
<<<<<<< HEAD
=======
import { formatTime } from '@/utils/time'
>>>>>>> 2e4dfbd6

export type AppCardProps = {
  app: App
  onRefresh?: () => void
}

const AppCard = ({ app, onRefresh }: AppCardProps) => {
  const { t } = useTranslation()
  const { notify } = useContext(ToastContext)
  const systemFeatures = useGlobalPublicStore(s => s.systemFeatures)
  const { isCurrentWorkspaceEditor } = useAppContext()
  const { onPlanInfoChanged } = useProviderContext()
  const { push } = useRouter()

  const mutateApps = useContextSelector(
    AppsContext,
    state => state.mutateApps,
  )

  const [showEditModal, setShowEditModal] = useState(false)
  const [showDuplicateModal, setShowDuplicateModal] = useState(false)
  const [showSwitchModal, setShowSwitchModal] = useState<boolean>(false)
  const [showConfirmDelete, setShowConfirmDelete] = useState(false)
  const [showAccessControl, setShowAccessControl] = useState(false)
  const [secretEnvList, setSecretEnvList] = useState<EnvironmentVariable[]>([])

  const onConfirmDelete = useCallback(async () => {
    try {
      await deleteApp(app.id)
      notify({ type: 'success', message: t('app.appDeleted') })
      if (onRefresh)
        onRefresh()
      mutateApps()
      onPlanInfoChanged()
    }
    catch (e: any) {
      notify({
        type: 'error',
        message: `${t('app.appDeleteFailed')}${'message' in e ? `: ${e.message}` : ''}`,
      })
    }
    setShowConfirmDelete(false)
  }, [app.id, mutateApps, notify, onPlanInfoChanged, onRefresh, t])

  const onEdit: CreateAppModalProps['onConfirm'] = useCallback(async ({
    name,
    icon_type,
    icon,
    icon_background,
    description,
    use_icon_as_answer_icon,
  }) => {
    try {
      await updateAppInfo({
        appID: app.id,
        name,
        icon_type,
        icon,
        icon_background,
        description,
        use_icon_as_answer_icon,
      })
      setShowEditModal(false)
      notify({
        type: 'success',
        message: t('app.editDone'),
      })
      if (onRefresh)
        onRefresh()
      mutateApps()
    }
    catch {
      notify({ type: 'error', message: t('app.editFailed') })
    }
  }, [app.id, mutateApps, notify, onRefresh, t])

  const onCopy: DuplicateAppModalProps['onConfirm'] = async ({ name, icon_type, icon, icon_background }) => {
    try {
      const newApp = await copyApp({
        appID: app.id,
        name,
        icon_type,
        icon,
        icon_background,
        mode: app.mode,
      })
      setShowDuplicateModal(false)
      notify({
        type: 'success',
        message: t('app.newApp.appCreated'),
      })
      localStorage.setItem(NEED_REFRESH_APP_LIST_KEY, '1')
      if (onRefresh)
        onRefresh()
      mutateApps()
      onPlanInfoChanged()
      getRedirection(isCurrentWorkspaceEditor, newApp, push)
    }
    catch {
      notify({ type: 'error', message: t('app.newApp.appCreateFailed') })
    }
  }

  const onExport = async (include = false) => {
    try {
      const { data } = await exportAppConfig({
        appID: app.id,
        include,
      })
      const a = document.createElement('a')
      const file = new Blob([data], { type: 'application/yaml' })
      a.href = URL.createObjectURL(file)
      a.download = `${app.name}.yml`
      a.click()
    }
    catch {
      notify({ type: 'error', message: t('app.exportFailed') })
    }
  }

  const exportCheck = async () => {
    if (app.mode !== 'workflow' && app.mode !== 'advanced-chat') {
      onExport()
      return
    }
    try {
      const workflowDraft = await fetchWorkflowDraft(`/apps/${app.id}/workflows/draft`)
      const list = (workflowDraft.environment_variables || []).filter(env => env.value_type === 'secret')
      if (list.length === 0) {
        onExport()
        return
      }
      setSecretEnvList(list)
    }
    catch {
      notify({ type: 'error', message: t('app.exportFailed') })
    }
  }

  const onSwitch = () => {
    if (onRefresh)
      onRefresh()
    mutateApps()
    setShowSwitchModal(false)
  }

  const onUpdateAccessControl = useCallback(() => {
    if (onRefresh)
      onRefresh()
    mutateApps()
    setShowAccessControl(false)
  }, [onRefresh, mutateApps, setShowAccessControl])

  const Operations = (props: HtmlContentProps) => {
    const onMouseLeave = async () => {
      props.onClose?.()
    }
    const onClickSettings = async (e: React.MouseEvent<HTMLButtonElement>) => {
      e.stopPropagation()
      props.onClick?.()
      e.preventDefault()
      setShowEditModal(true)
    }
    const onClickDuplicate = async (e: React.MouseEvent<HTMLButtonElement>) => {
      e.stopPropagation()
      props.onClick?.()
      e.preventDefault()
      setShowDuplicateModal(true)
    }
    const onClickExport = async (e: React.MouseEvent<HTMLButtonElement>) => {
      e.stopPropagation()
      props.onClick?.()
      e.preventDefault()
      exportCheck()
    }
    const onClickSwitch = async (e: React.MouseEvent<HTMLButtonElement>) => {
      e.stopPropagation()
      props.onClick?.()
      e.preventDefault()
      setShowSwitchModal(true)
    }
    const onClickDelete = async (e: React.MouseEvent<HTMLButtonElement>) => {
      e.stopPropagation()
      props.onClick?.()
      e.preventDefault()
      setShowConfirmDelete(true)
    }
    const onClickAccessControl = async (e: React.MouseEvent<HTMLButtonElement>) => {
      e.stopPropagation()
      props.onClick?.()
      e.preventDefault()
      setShowAccessControl(true)
    }
    const onClickInstalledApp = async (e: React.MouseEvent<HTMLButtonElement>) => {
      e.stopPropagation()
      props.onClick?.()
      e.preventDefault()
      try {
        const { installed_apps }: any = await fetchInstalledAppList(app.id) || {}
        if (installed_apps?.length > 0)
          window.open(`${basePath}/explore/installed/${installed_apps[0].id}`, '_blank')
        else
          throw new Error('No app found in Explore')
      }
      catch (e: any) {
        Toast.notify({ type: 'error', message: `${e.message || e}` })
      }
    }
    return (
      <div className="relative flex w-full flex-col py-1" onMouseLeave={onMouseLeave}>
        <button className='mx-1 flex h-8 cursor-pointer items-center gap-2 rounded-lg px-3 hover:bg-state-base-hover' onClick={onClickSettings}>
          <span className='system-sm-regular text-text-secondary'>{t('app.editApp')}</span>
        </button>
        <Divider className="my-1" />
        <button className='mx-1 flex h-8 cursor-pointer items-center gap-2 rounded-lg px-3 hover:bg-state-base-hover' onClick={onClickDuplicate}>
          <span className='system-sm-regular text-text-secondary'>{t('app.duplicate')}</span>
        </button>
        <button className='mx-1 flex h-8 cursor-pointer items-center gap-2 rounded-lg px-3 hover:bg-state-base-hover' onClick={onClickExport}>
          <span className='system-sm-regular text-text-secondary'>{t('app.export')}</span>
        </button>
        {(app.mode === 'completion' || app.mode === 'chat') && (
          <>
            <Divider className="my-1" />
            <button
              className='mx-1 flex h-8 cursor-pointer items-center rounded-lg px-3 hover:bg-state-base-hover'
              onClick={onClickSwitch}
            >
              <span className='text-sm leading-5 text-text-secondary'>{t('app.switch')}</span>
            </button>
          </>
        )}
        <Divider className="my-1" />
        <button className='mx-1 flex h-8 cursor-pointer items-center gap-2 rounded-lg px-3 hover:bg-state-base-hover' onClick={onClickInstalledApp}>
          <span className='system-sm-regular text-text-secondary'>{t('app.openInExplore')}</span>
        </button>
        <Divider className="my-1" />
        {
          systemFeatures.webapp_auth.enabled && isCurrentWorkspaceEditor && <>
            <button className='mx-1 flex h-8 cursor-pointer items-center rounded-lg px-3 hover:bg-state-base-hover' onClick={onClickAccessControl}>
              <span className='text-sm leading-5 text-text-secondary'>{t('app.accessControl')}</span>
            </button>
            <Divider className='my-1' />
          </>
        }
        <button
          className='group mx-1 flex h-8 cursor-pointer items-center gap-2 rounded-lg px-3 py-[6px] hover:bg-state-destructive-hover'
          onClick={onClickDelete}
        >
          <span className='system-sm-regular text-text-secondary group-hover:text-text-destructive'>
            {t('common.operation.delete')}
          </span>
        </button>
      </div>
    )
  }

  const [tags, setTags] = useState<Tag[]>(app.tags)
  useEffect(() => {
    setTags(app.tags)
  }, [app.tags])

  const EditTimeText = useMemo(() => {
    const timeText = formatTime({
      date: (app.updated_at || app.created_at) * 1000,
      dateFormat: 'MM/DD/YYYY h:mm',
    })
    return `${t('datasetDocuments.segment.editedAt')} ${timeText}`
    // eslint-disable-next-line react-hooks/exhaustive-deps
  }, [app.updated_at, app.created_at])

  return (
    <>
      <div
        onClick={(e) => {
          e.preventDefault()
          getRedirection(isCurrentWorkspaceEditor, app, push)
        }}
        className='group relative col-span-1 inline-flex h-[160px] cursor-pointer flex-col rounded-xl border-[1px] border-solid border-components-card-border bg-components-card-bg shadow-sm transition-all duration-200 ease-in-out hover:shadow-lg'
      >
        <div className='flex h-[66px] shrink-0 grow-0 items-center gap-3 px-[14px] pb-3 pt-[14px]'>
          <div className='relative shrink-0'>
            <AppIcon
              size="large"
              iconType={app.icon_type}
              icon={app.icon}
              background={app.icon_background}
              imageUrl={app.icon_url}
            />
            <AppTypeIcon type={app.mode} wrapperClassName='absolute -bottom-0.5 -right-0.5 w-4 h-4 shadow-sm' className='h-3 w-3' />
          </div>
          <div className='w-0 grow py-[1px]'>
            <div className='flex items-center text-sm font-semibold leading-5 text-text-secondary'>
              <div className='truncate' title={app.name}>{app.name}</div>
            </div>
            <div className='flex items-center gap-1 text-[10px] font-medium leading-[18px] text-text-tertiary'>
              <div className='truncate' title={app.author_name}>{app.author_name}</div>
              <div>·</div>
              <div className='truncate'>{EditTimeText}</div>
            </div>
          </div>
          <div className='flex h-5 w-5 shrink-0 items-center justify-center'>
            {app.access_mode === AccessMode.PUBLIC && <Tooltip asChild={false} popupContent={t('app.accessItemsDescription.anyone')}>
<<<<<<< HEAD
              <RiGlobalLine className='h-4 w-4 text-text-quaternary' />
=======
              <RiGlobalLine className='h-4 w-4 text-text-accent' />
>>>>>>> 2e4dfbd6
            </Tooltip>}
            {app.access_mode === AccessMode.SPECIFIC_GROUPS_MEMBERS && <Tooltip asChild={false} popupContent={t('app.accessItemsDescription.specific')}>
              <RiLockLine className='h-4 w-4 text-text-quaternary' />
            </Tooltip>}
            {app.access_mode === AccessMode.ORGANIZATION && <Tooltip asChild={false} popupContent={t('app.accessItemsDescription.organization')}>
              <RiBuildingLine className='h-4 w-4 text-text-quaternary' />
            </Tooltip>}
<<<<<<< HEAD
            {app.access_mode === AccessMode.EXTERNAL_MEMBERS && <Tooltip asChild={false} popupContent={t('app.accessItemsDescription.external')}>
              <RiVerifiedBadgeLine className='h-4 w-4 text-text-quaternary' />
            </Tooltip>}
=======
>>>>>>> 2e4dfbd6
          </div>
        </div>
        <div className='title-wrapper h-[90px] px-[14px] text-xs leading-normal text-text-tertiary'>
          <div
            className={cn(tags.length ? 'line-clamp-2' : 'line-clamp-4', 'group-hover:line-clamp-2')}
            title={app.description}
          >
            {app.description}
          </div>
        </div>
        <div className={cn(
          'absolute bottom-1 left-0 right-0 h-[42px] shrink-0 items-center pb-[6px] pl-[14px] pr-[6px] pt-1',
          tags.length ? 'flex' : '!hidden group-hover:!flex',
        )}>
          {isCurrentWorkspaceEditor && (
            <>
              <div className={cn('flex w-0 grow items-center gap-1')} onClick={(e) => {
                e.stopPropagation()
                e.preventDefault()
              }}>
                <div className={cn(
                  'mr-[41px] w-full grow group-hover:!mr-0 group-hover:!block',
                  tags.length ? '!block' : '!hidden',
                )}>
                  <TagSelector
                    position='bl'
                    type='app'
                    targetID={app.id}
                    value={tags.map(tag => tag.id)}
                    selectedTags={tags}
                    onCacheUpdate={setTags}
                    onChange={onRefresh}
                  />
                </div>
              </div>
              <div className='mx-1 !hidden h-[14px] w-[1px] shrink-0 group-hover:!flex' />
              <div className='!hidden shrink-0 group-hover:!flex'>
                <CustomPopover
                  htmlContent={<Operations />}
                  position="br"
                  trigger="click"
                  btnElement={
                    <div
                      className='flex h-8 w-8 cursor-pointer items-center justify-center rounded-md'
                    >
                      <RiMoreFill className='h-4 w-4 text-text-tertiary' />
                    </div>
                  }
                  btnClassName={open =>
                    cn(
                      open ? '!bg-black/5 !shadow-none' : '!bg-transparent',
                      'h-8 w-8 rounded-md border-none !p-2 hover:!bg-black/5',
                    )
                  }
                  popupClassName={
                    (app.mode === 'completion' || app.mode === 'chat')
                      ? '!w-[256px] translate-x-[-224px]'
                      : '!w-[216px] translate-x-[-128px]'
                  }
                  className={'!z-20 h-fit'}
                />
              </div>
            </>
          )}
        </div>
      </div>
      {showEditModal && (
        <EditAppModal
          isEditModal
          appName={app.name}
          appIconType={app.icon_type}
          appIcon={app.icon}
          appIconBackground={app.icon_background}
          appIconUrl={app.icon_url}
          appDescription={app.description}
          appMode={app.mode}
          appUseIconAsAnswerIcon={app.use_icon_as_answer_icon}
          show={showEditModal}
          onConfirm={onEdit}
          onHide={() => setShowEditModal(false)}
        />
      )}
      {showDuplicateModal && (
        <DuplicateAppModal
          appName={app.name}
          icon_type={app.icon_type}
          icon={app.icon}
          icon_background={app.icon_background}
          icon_url={app.icon_url}
          show={showDuplicateModal}
          onConfirm={onCopy}
          onHide={() => setShowDuplicateModal(false)}
        />
      )}
      {showSwitchModal && (
        <SwitchAppModal
          show={showSwitchModal}
          appDetail={app}
          onClose={() => setShowSwitchModal(false)}
          onSuccess={onSwitch}
        />
      )}
      {showConfirmDelete && (
        <Confirm
          title={t('app.deleteAppConfirmTitle')}
          content={t('app.deleteAppConfirmContent')}
          isShow={showConfirmDelete}
          onConfirm={onConfirmDelete}
          onCancel={() => setShowConfirmDelete(false)}
        />
      )}
      {secretEnvList.length > 0 && (
        <DSLExportConfirmModal
          envList={secretEnvList}
          onConfirm={onExport}
          onClose={() => setSecretEnvList([])}
        />
      )}
      {showAccessControl && (
        <AccessControl app={app} onConfirm={onUpdateAccessControl} onClose={() => setShowAccessControl(false)} />
      )}
    </>
  )
}

export default AppCard<|MERGE_RESOLUTION|>--- conflicted
+++ resolved
@@ -4,11 +4,7 @@
 import { useRouter } from 'next/navigation'
 import { useCallback, useEffect, useMemo, useState } from 'react'
 import { useTranslation } from 'react-i18next'
-<<<<<<< HEAD
 import { RiBuildingLine, RiGlobalLine, RiLockLine, RiMoreFill, RiVerifiedBadgeLine } from '@remixicon/react'
-=======
-import { RiBuildingLine, RiGlobalLine, RiLockLine, RiMoreFill } from '@remixicon/react'
->>>>>>> 2e4dfbd6
 import cn from '@/utils/classnames'
 import type { App } from '@/types/app'
 import Confirm from '@/app/components/base/confirm'
@@ -39,10 +35,7 @@
 import AccessControl from '@/app/components/app/app-access-control'
 import { AccessMode } from '@/models/access-control'
 import { useGlobalPublicStore } from '@/context/global-public-context'
-<<<<<<< HEAD
-=======
 import { formatTime } from '@/utils/time'
->>>>>>> 2e4dfbd6
 
 export type AppCardProps = {
   app: App
@@ -345,11 +338,7 @@
           </div>
           <div className='flex h-5 w-5 shrink-0 items-center justify-center'>
             {app.access_mode === AccessMode.PUBLIC && <Tooltip asChild={false} popupContent={t('app.accessItemsDescription.anyone')}>
-<<<<<<< HEAD
               <RiGlobalLine className='h-4 w-4 text-text-quaternary' />
-=======
-              <RiGlobalLine className='h-4 w-4 text-text-accent' />
->>>>>>> 2e4dfbd6
             </Tooltip>}
             {app.access_mode === AccessMode.SPECIFIC_GROUPS_MEMBERS && <Tooltip asChild={false} popupContent={t('app.accessItemsDescription.specific')}>
               <RiLockLine className='h-4 w-4 text-text-quaternary' />
@@ -357,12 +346,9 @@
             {app.access_mode === AccessMode.ORGANIZATION && <Tooltip asChild={false} popupContent={t('app.accessItemsDescription.organization')}>
               <RiBuildingLine className='h-4 w-4 text-text-quaternary' />
             </Tooltip>}
-<<<<<<< HEAD
             {app.access_mode === AccessMode.EXTERNAL_MEMBERS && <Tooltip asChild={false} popupContent={t('app.accessItemsDescription.external')}>
               <RiVerifiedBadgeLine className='h-4 w-4 text-text-quaternary' />
             </Tooltip>}
-=======
->>>>>>> 2e4dfbd6
           </div>
         </div>
         <div className='title-wrapper h-[90px] px-[14px] text-xs leading-normal text-text-tertiary'>
